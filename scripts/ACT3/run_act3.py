import starsim as ss
import tbsim as mtb
import numpy as np
import pandas as pd
import sciris as sc
import act3_plots as aplt
import os

from run_act3_calibration import make_sim, build_sim

<<<<<<< HEAD
# TEMP, move to aplt
import matplotlib.pyplot as plt
import matplotlib.dates as mdates
import seaborn as sns
import scipy.stats as sps
=======
do_run = True
debug = False #NOTE: Debug runs in serial

# EACH SEED WILL RUN R_REPS SIMULATIONS
default_n_rand_seeds = [10, 2][debug]
n_reps = [30, 3][debug]
>>>>>>> 06a5bfb0

do_run = True
debug = False #NOTE: Debug runs in serial

# Each scenario will be run n_seeds times for each of intervention and control.
n_seeds = [60, 2][debug]
n_reps = 1 # Default, leave as 1 for now, results will be combined by bootstrapping across seeds

# Check if the results directory exists, if not, create it
resdir = os.path.join('results', 'ACT3')
os.makedirs(resdir, exist_ok=True)

<<<<<<< HEAD
class prev_by_age(ss.Intervention):
    def __init__(self, year, **kwargs):
        self.year = year
        super().__init__(**kwargs)
        return
    
    def step(self):
        if self.year >= self.t.now('year') and  self.year < self.t.now('year')+self.t.dt_year:
            self.age_bins = np.arange(0, 101, 5)
            self.n, _        = np.histogram(self.sim.people.age, bins=self.age_bins)
            self.ever, _     = np.histogram(self.sim.people.age[self.sim.diseases.tb.ever_infected], bins=self.age_bins)
            self.infected, _ = np.histogram(self.sim.people.age[self.sim.diseases.tb.infected], bins=self.age_bins)
            self.active, _   = np.histogram(self.sim.people.age[self.sim.diseases.tb.infectious], bins=self.age_bins)
        return

=======
>>>>>>> 06a5bfb0
def run_ACF(base_sim, skey, scen, rand_seed=0):
    """
    Run n_reps of control and intervention simulations in a single multisim for seed rand_seed
    """
<<<<<<< HEAD

=======
    #print(skey)
>>>>>>> 06a5bfb0
    sim = base_sim.copy()
    # MODIFY THE SIMULATION OBJECT BASED ON THE SCENARIO HERE
    # skey, scen

<<<<<<< HEAD
    sim.pars.interventions += [prev_by_age(year=2013)]

    sim.pars.rand_seed = rand_seed # This is the base seed that build_sim will increment from for n_reps
    #########################################################

    cp = scen['CalibPars'].copy()
    cp['rand_seed'] = rand_seed
    ms = build_sim(sim, calib_pars=cp, n_reps=n_reps)
    ms.run()

    ### EVAL LL
    prevalence_ctrl = ss.Binomial(
        name = 'Prevalence Active (Control)',
        include_fn = lambda sim: sim.label == 'Control' and np.any(sim.results.tb.n_infected[sim.timevec >= ss.date('2013-01-01')] > 0),
        weight = 1,
        conform = 'step_containing',

        expected = pd.DataFrame({
            'x': [94],      # Number of individuals found to be infectious
            'n': [41680], # Number of individuals sampled
        }, index=pd.Index([ss.date(d) for d in ['2017-06-01']], name='t')), # On these dates
=======
    scen['CalibPars']['rand_seed'] = rand_seed # This is the base seed that build_sim will increment from for n_reps
    #########################################################

    ms = build_sim(sim, calib_pars=scen['CalibPars'], n_reps=n_reps)
    ms.run()

    tb_res = []
    acf_res = []
    for s in ms.sims:
        tb_df = pd.DataFrame({
            'time_year': s.results.timevec,
            'on_treatment': s.results.tb.n_on_treatment, 
            'prevalence': s.results.tb.prevalence,
            'active_presymp': s.results.tb.n_active_presymp,
            'active_smpos': s.results.tb.n_active_smpos,
            'active_exptb': s.results.tb.n_active_exptb,
        })
        first_seed = ms.sims[0].pars.rand_seed
        tb_df['scenario'] = skey
        tb_df['arm'] = s.label
        tb_df['rand_seed'] = s.pars.rand_seed
        tb_df['replicate'] = s.pars.rand_seed - first_seed + 1
        tb_res.append(tb_df)

        # get the indices of the time points where the prevalence surveys were conducted
        # removing hard coding: enable scenarios that extend beyond 2017
        date_cov_keys = list(s.interventions['ACT3 Active Case Finding'].pars.date_cov.keys())
        
        # this should default to -- ['2014-06-01', '2015-06-01', '2016-06-01', '2017-06-01']]
        act3_dates = [ss.date(t) for t in date_cov_keys]
        inds = np.searchsorted(s.results.timevec, act3_dates, side='left')

        acf_df = pd.DataFrame({
            'time_year': s.results.timevec[inds],
            'n_elig': s.results['ACT3 Active Case Finding'].n_elig[inds],
            'n_tested': s.results['ACT3 Active Case Finding'].n_tested[inds],
            'n_positive': s.results['ACT3 Active Case Finding'].n_positive[inds],
            'prev_active': s.results.tb.prevalence_active[inds],
            'inc_kpy': s.results.tb.incidence_kpy[inds]
        })
        acf_df['scenario'] = skey
        acf_df['arm'] = s.label
        acf_df['rand_seed'] = s.pars.rand_seed
        acf_df['replicate'] = s.pars.rand_seed - first_seed + 1
        acf_res.append(acf_df)

    tb_res = pd.concat(tb_res)
    acf_res = pd.concat(acf_res)

    # process the results to calculate the effect of the intervention - 
    # compare the gradients betwen the control and the intervention arms
    eff_cols = ['time_year', 'prev_active', 'scenario', 'rand_seed', 'replicate']
    
    # calculate the change in prevalnce between the first and last time points - control
    tb_control_prev_res = acf_res[(acf_res['arm'] == 'Control')][eff_cols]
    tb_control_prev_res = (
        tb_control_prev_res \
            .groupby(['rand_seed', 'replicate', 'scenario']) \
            # for prevalence
            .apply(lambda group: 
                   group.loc[group['time_year'].idxmax(), 'prev_active'] - group.loc[group['time_year'].idxmin(), 'prev_active'], 
                   include_groups=False) \
            .reset_index(name='prev_gradient_ctrl')
    )
    
    # calculate the change in prevalnce between the first and last time points - intervention
    tb_intervention_prev_res = acf_res[(acf_res['arm'] == 'Intervention')][eff_cols]
    tb_intervention_prev_res = (
        tb_intervention_prev_res \
            .groupby(['rand_seed', 'scenario']) \
            .apply(lambda group: 
                   group.loc[group['time_year'].idxmax(), 'prev_active'] - group.loc[group['time_year'].idxmin(), 'prev_active'], 
                   include_groups=False) \
            .reset_index(name='prev_gradient_intv')
    )
    
    # merge the two dataframes to calculate the relative change in prevalence - intervention relative to control
    acf_effect_res = pd.merge(tb_control_prev_res, tb_intervention_prev_res, on=['rand_seed', 'scenario'])
    acf_effect_res['relative_prev'] = (acf_effect_res['prev_gradient_intv'] - acf_effect_res['prev_gradient_ctrl'])*100_000

    return {'TB': tb_res, 'ACT3': acf_res, 'ACT3 Effect': acf_effect_res}
>>>>>>> 06a5bfb0

        extract_fn = lambda sim: pd.DataFrame({
            # sim.results.tb.n_active / sim.results.n_alive,
            'p': (sim.results['ACT3 Active Case Finding'].n_positive +1) / (sim.results['ACT3 Active Case Finding'].n_tested + 2)
        }, index=pd.Index(sim.results.timevec, name='t')),
    )
    nLL = prevalence_ctrl(ms)

    '''
    fig = prevalence_ctrl.plot()
    plt.subplots_adjust(top=0.9)
    plt.title(f'LL: {LL:.2f}')
    plt.savefig(os.path.join(resdir, 'figs', f'll_prevalencectrl_{skey}_{rand_seed}.png'), dpi=600)

    fig = prevalence_ctrl.plot(bootstrap=True)
    plt.subplots_adjust(top=0.9)
    plt.title(f'LL: {LL:.2f}')
    plt.savefig(os.path.join(resdir, 'figs', f'll_prevalencectrl_{skey}_{rand_seed}_bootstrap.png'), dpi=600)
    '''
    ####################################################################

    tb_res = []
    acf_res = []
    pba_res = []
    for s in ms.sims:
        df = pd.DataFrame({
            'time_year': s.results.timevec,
            'on_treatment': s.results.tb.n_on_treatment, 
            'prevalence': s.results.tb.prevalence,
            'active_presymp': s.results.tb.n_active_presymp,
            'active_smpos': s.results.tb.n_active_smpos,
            'active_exptb': s.results.tb.n_active_exptb,
        })
        df['scenario'] = skey
        df['arm'] = s.label
        df['rand_seed'] = s.pars.rand_seed
        df['include'] = np.any(s.results.tb.n_infected[s.timevec >= ss.date('2013-01-01')] > 0)
        tb_res.append(df)

        act3_dates = [ss.date(t) for t in ['2014-06-01', '2015-06-01', '2016-06-01', '2017-06-01']]
        inds = np.searchsorted(s.results.timevec, act3_dates, side='left')
        df = pd.DataFrame({
            'time_year': s.results.timevec[inds],
            'n_elig': s.results['ACT3 Active Case Finding'].n_elig[inds],
            'n_tested': s.results['ACT3 Active Case Finding'].n_tested[inds],
            'n_positive': s.results['ACT3 Active Case Finding'].n_positive[inds],

            'n_positive_presymp': s.results['ACT3 Active Case Finding'].n_positive_presymp[inds],
            'n_positive_smpos': s.results['ACT3 Active Case Finding'].n_positive_smpos[inds],
            'n_positive_smneg': s.results['ACT3 Active Case Finding'].n_positive_smneg[inds],
            'n_positive_exp': s.results['ACT3 Active Case Finding'].n_positive_exp[inds],

            'n_positive_via_LF': s.results['ACT3 Active Case Finding'].n_positive_via_LF[inds],
            'n_positive_via_LS': s.results['ACT3 Active Case Finding'].n_positive_via_LS[inds],
            'n_positive_via_LF_dur': s.results['ACT3 Active Case Finding'].n_positive_via_LF_dur[inds],
            'n_positive_via_LS_dur': s.results['ACT3 Active Case Finding'].n_positive_via_LS_dur[inds],
        })
        df['scenario'] = skey
        df['arm'] = s.label
        df['nLL'] = nLL
        # TEMP
        df['p'] = prevalence_ctrl.actual['p'].values[0]
        ######
        df['include'] = np.any(s.results.tb.n_infected[s.timevec >= ss.date('2013-01-01')] > 0)
        df['rand_seed'] = s.pars.rand_seed
        acf_res.append(df)

        intv = s.interventions.get('prev_by_age', None)
        if intv is None:
            continue
        df = pd.DataFrame({
            'n': intv.n,
            'ever': intv.ever,
            'infected': intv.infected,
            'active': intv.active,
        }, index = pd.Index([f'{b}-{e}' for b,e in zip(intv.age_bins[:-1], intv.age_bins[1:])], name='age bin'))
        df['year'] = ss.date(intv.year)
        df['scenario'] = skey
        df['arm'] = s.label
        df['rand_seed'] = s.pars.rand_seed
        pba_res.append(df)

    tb_res = pd.concat(tb_res)
    acf_res = pd.concat(acf_res)
    pba_res = pd.concat(pba_res)

    return {'TB': tb_res, 'ACT3': acf_res, 'PBA': pba_res}


def run_scenarios(scens, n_seeds=n_seeds):
    results = []
    cfgs = []

    seeds = np.random.randint(0, 1e6, n_seeds)

    # Iterate over scenarios and random seeds
    for skey, scen in scens.items():
<<<<<<< HEAD
        for si, seed in enumerate(seeds):
            if 'rand_seed' in scen['CalibPars']:
                seed = scen['CalibPars']['rand_seed'] + si
            else:
                seed = seeds[si] # Use a random seed because the multisim will increment from this and we don't want to reuse
            # Append configuration for parallel execution
=======
        for seed in seeds:
            # Append configuration for parallel execution
            seed = np.random.randint(0, 1e6) # Use a random seed because the multisim will increment from this and we don't want to reuse
>>>>>>> 06a5bfb0
            cfgs.append({'skey': skey, 'scen': scen, 'rand_seed': seed})

    # Run simulations in parallel
    T = sc.tic()

    sim = make_sim()
    results += sc.parallelize(run_ACF, iterkwargs=cfgs, kwargs=dict(base_sim=sim), die=True, serial=debug)

    print(f'That took: {sc.toc(T, output=True):.1f}s')

    # separate the results for each component of the simulation (TB and ACT3)
    dfs = {}
    for k in results[0].keys():
        df_list = [r.get(k) 
                   for r in results 
                   if r.get(k) is not None
                   ]
        dfs[k] = pd.concat(df_list)
        dfs[k].to_csv(os.path.join(resdir, f'{k}.csv'))
    return dfs


if __name__ == '__main__':
    # hard coding ain't cool: there should be a way to pull parameter values from a calibration run and feed them into the base scenarios
    scens = {
        'Basic ACT3': {
            # default has been set to basic ACT3
            'ACT3': None,
<<<<<<< HEAD
            'TB': None,
            'Simulation': None,
            'CalibPars': 
                {k:dict(value=v) for k,v in
                #'rand_seed': 850549
                #{'beta': 0.9067522769987235, 'x_pcf1': 0.3231894161330828, 'x_pcf2': 0.5695811456744782, 'beta_x_final': 0.779008573903516, 'beta_dur': 24.30430256638232, 'beta_mid': 1973.2357310549744, 'x_acf_cov': 0.8736961778986055, 'p_fast': 0.17403427420948536}
                #'rand_seed': 470796
                #{'beta': 0.910396235207257, 'beta_x_final': 0.05737434233165578, 'beta_dur': 24.686880757985698, 'beta_mid': 2015.7462785352063, 'x_acf_cov': 0.8746741743886838, 'p_fast': 0.20701467084246836} \
                # 'rand_seed': 233965
                #{'beta': 0.3639402812775401, 'x_pcf1': 0.17422127142544253, 'x_pcf2': 0.8635517496019752, 'beta_x_final': 0.2266611894479731, 'beta_dur': 16.96261135468262, 'beta_mid': 1979.4790117285563, 'x_acf_cov': 0.5672782978680914, 'p_fast': 0.421811292136281} \
                #{'beta': 0.50, 'x_pcf1': 0.17422127142544253, 'x_pcf2': 0.8635517496019752, 'beta_x_final': 0.2266611894479731, 'beta_dur': 16.96261135468262, 'beta_mid': 1979.4790117285563, 'x_acf_cov': 0.5672782978680914, 'p_fast': 0.421811292136281} \
                # 'rand_seed': 102211
                #{'beta': 0.43529159300902504, 'x_pcf1': 0.5156170226355246, 'x_pcf2': 0.9049310957856859, 'beta_x_final': 0.5113042336658371, 'beta_dur': 18.392517993256075, 'beta_mid': 1981.9180527400858, 'x_acf_cov': 0.7155236261871701, 'p_fast': 0.6144963029973003} \
                # , 'rand_seed': 479997
                #{'beta': 0.2515466183818931, 'x_pcf1': 0.4422889810210864, 'x_pcf2': 0.8090931524610825, 'beta_x_final': 0.9722331124476845, 'beta_dur': 18.65710753236865, 'beta_mid': 1980.945342039754, 'x_acf_cov': 0.6110592364870079, 'p_fast': 0.7682229846113128} \
                # , 'rand_seed': 179507
                #{'beta': 0.31013128138223345, 'x_pcf1': 0.238131788244131, 'x_pcf2': 0.9992504136800656, 'beta_x_final': 0.8834600066122873, 'beta_dur': 19.79941839318105, 'beta_mid': 1975.6750295037912, 'x_acf_cov': 0.29885149828207896, 'p_fast': 0.6437272056839243}
                # , 'rand_seed': 696902
                #{'beta': 0.5099137338144983, 'x_pcf1': 0.2580127087910708, 'x_pcf2': 0.9509957098278411, 'x_acf_cov': 0.37294377763938336, 'p_fast': 0.386576863711198} \

                # 'rand_seed': 165568
                {'beta': 0.5138842296279839, 'x_pcf1': 0.16269807089242358, 'x_pcf2': 0.9658136632225554, 'x_acf_cov': 0.34117557685886396, 'p_fast': 0.4128032502420532} \
                .items() },# | {'rand_seed': 165568},
=======
            'TB': None,
            'Simulation': None,
            'CalibPars': dict(
                # {'beta': 0.4016615352455662, 'beta_change': 0.7075221406739112, 'beta_change_year': 2001, 'xpcf': 0.14812009041601049, 'rand_seed': 172264}. Best is trial 88 with value: 11479.499964475886.
                beta = dict(low=0.01, high=0.70, value=0.4016615352455662, suggest_type='suggest_float', log=False), # Log scale and no "path", will be handled by build_sim (above)
                beta_change = dict(low=0.25, high=1, value=0.7075221406739112),
                beta_change_year = dict(low=1950, high=2014, value=2001, suggest_type='suggest_int'),
                xpcf = dict(low=0, high=1.0, value=0.14812009041601049),
                stop = dict(value=sc.date('2027-12-31')),
                date_cov = dict(value = { 
                    sc.date('2014-06-01'): 0.844,
                    sc.date('2015-06-01'): 0.80,
                    sc.date('2016-06-01'): 0.779,
                    sc.date('2017-06-01'): 0.743})
            )
        }, 
        'Low Transmission ACT3': {
            # reduce the beta by 50% to simulate a low transmission scenario
            'ACT3': None,
            'TB': None,
            'Simulation': None,
            'CalibPars': dict(
                # keys other than 'value' are optional when simulating scnearios
                beta = dict(value=0.4016615352455662*0.5), 
                beta_change = dict(value=0.7075221406739112),
                beta_change_year = dict(value=2001),
                xpcf = dict(value=0.14812009041601049),
                stop = dict(value=sc.date('2027-12-31')),
            )
        },
        'High Transmission ACT3': {
            # increase the beta by 50% to simulate a high transmission scenario
            'ACT3': None,
            'TB': None,
            'Simulation': None,
            'CalibPars': dict(
                beta = dict(value=0.4016615352455662*1.5), # Log scale and no "path", will be handled by build_sim (above)
                beta_change = dict(value=0.7075221406739112),
                beta_change_year = dict(value=2001),
                xpcf = dict(value=0.14812009041601049),
                stop = dict(value=sc.date('2027-12-31')),
            )
        },
        "ACT3 Basic Missed Sub-clinical": {
            # active case finding is run for 3 years like the basic scenario but we miss the sub-clinical cases
            'ACT3': None,
            'TB': None,
            'Simulation': None,
            'CalibPars': dict(
                beta = dict(value=0.4016615352455662), # Log scale and no "path", 
                beta_change = dict(value=0.7075221406739112),
                beta_change_year = dict(value=2001),
                xpcf = dict(value=0.14812009041601049),
                test_sens = dict(value = {
                    mtb.TBS.ACTIVE_SMPOS: 1,
                    # reduce the ability to detect sub-clinical cases by ~75%
                    mtb.TBS.ACTIVE_PRESYMP: 0.25,
                    mtb.TBS.ACTIVE_SMNEG: 0.8,
                    mtb.TBS.ACTIVE_EXPTB: 0.1
                    }) 
            )
        },
        'ACT5': {
            # active case finding is run for 5 years instead of 3 years and the prevalence survey conducted between 2018 and 2019
            'ACT3': None,
            'TB': None,
            'Simulation': None,
            'CalibPars': dict(
                beta = dict(value=0.4016615352455662), 
                beta_change = dict(value=0.7075221406739112),
                beta_change_year = dict(value=2001),
                xpcf = dict(value=0.14812009041601049),
                stop = dict(value=sc.date('2030-12-31')),
                date_cov = dict(value = 
                    {sc.date('2014-06-01'): 0.6,
                     sc.date('2015-06-01'): 0.7,
                     sc.date('2016-06-01'): 0.64,
                     sc.date('2017-06-01'): 0.64, 
                     sc.date('2018-06-01'): 0.64,
                     sc.date('2019-06-01'): 0.64
                     })
            )
        }, 
        "ACT7": {
            # active case finding is run for 7 years instead of 3 years and the prevalence survey conducted between 2020 and 2021
            'ACT3': None,
            'TB': None,
            'Simulation': None,
            'CalibPars': dict(
                beta = dict(value=0.4016615352455662), # Log scale and no "path", 
                beta_change = dict(value=0.7075221406739112),
                beta_change_year = dict(value=2001),
                xpcf = dict(value=0.14812009041601049),
                stop = dict(value=sc.date('2031-12-31')),
                date_cov = dict(value = {
                    sc.date('2014-06-01'): 0.6,
                    sc.date('2015-06-01'): 0.7,
                    sc.date('2016-06-01'): 0.64,
                    sc.date('2017-06-01'): 0.64, 
                    sc.date('2018-06-01'): 0.64,
                    sc.date('2019-06-01'): 0.64,
                    sc.date('2020-06-01'): 0.64,
                    sc.date('2021-06-01'): 0.64})
            )
>>>>>>> 06a5bfb0
        }
    }

    if do_run:
        df_result = run_scenarios(scens)
    else:
        try:
            df_result = {}
<<<<<<< HEAD
            for k in ['TB', 'ACT3', 'PBA']:
                df_result[k] = pd.read_csv(os.path.join(resdir, f'{k}.csv'), index_col=0)
                if 'time_year' in df_result[k]:
                    df_result[k]['time_year'] = pd.to_datetime(df_result[k]['time_year'])
=======
            for k in ['TB', 'ACT3']:
                df_result[k] = pd.read_csv(os.path.join(resdir, f'{k}.csv'))
>>>>>>> 06a5bfb0
        except FileNotFoundError:
            print('No results found, please set do_run to True')
            raise

    # plot the results
    df_result.get('ACT3')


    # MOVE TO aplt:
<<<<<<< HEAD
    '''
    ret = df_result.get('ACT3').groupby('rand_seed')[['nLL', 'x', 'n']].mean()
    for seed, row in ret.groupby('rand_seed'):
        #a_n, a_x = row['n'], row['x']
        a_p = row['p']
        e_n, e_x = 41680, 94
        q = sps.binom(n=e_n, p=p)
        print(f'LL: {q.logpmf(e_x)[0]:.2f} vs {row["nLL"].values[0]:.2f}')
    
    ret['e_n'] = 41680
    ret['e_x'] = 94

    q = sps.binom(n=e_n, p=p)
    ret['LL2'] = q.logpmf(e_x)
    ret['mean'] = q.mean()
    ret['median'] = q.median()
    intv95 = q.interval(0.95)
    ret['2.5%'] = intv95[0]
    ret['97.5%'] = intv95[1]

    b = sps.binom(n=e_n, p=(ret['x']+1)/(ret['n']+2)) # Smoothed
    ret['bLL'] = b.logpmf(e_x)
    ret['bmean'] = b.mean()
    ret['bmedian'] = b.median()
    intv95 = b.interval(0.95)
    ret['b2.5%'] = intv95[0]
    ret['b97.5%'] = intv95[1]
    print(ret)
    '''

    # TB by age ###################################################
    ret = df_result.get('PBA')
    ret['prev ever'] = ret['ever'] / ret['n']
    ret['prev infected'] = ret['infected'] / ret['n']
    ret['prev active'] = ret['active'] / ret['n']
    df = ret.reset_index().melt(id_vars=['age bin', 'scenario', 'arm', 'year', 'rand_seed'], value_vars=['prev ever', 'prev infected', 'prev active'], value_name='value', var_name='variable')
    g = sns.catplot(kind='bar', data=df.reset_index(), x='age bin', hue='variable', y='value', col='scenario')
    g.set_titles(col_template="{col_name}")
    g.fig.tight_layout()
    g.fig.savefig(os.path.join(resdir, 'figs', 'age.png'), dpi=600)

    # TB time series ###################################################
    ret = df_result.get('TB').reset_index(drop=True).melt(id_vars=['scenario', 'time_year', 'arm', 'rand_seed'], value_name='value', var_name='variable')
    g = sns.relplot(data=ret, x='time_year', y='value', hue='arm', col='variable', kind='line', row='scenario', errorbar='sd', facet_kws={'sharey': False}, height=3, aspect=1.4) # SD for speed, units='rand_seed'
    g.set_titles(col_template="{col_name}")
    g.fig.tight_layout()
    g.fig.savefig(os.path.join(resdir, 'figs', 'timeseries.png'), dpi=600)

    # ACT3 time series ##################################################
    ret = df_result.get('ACT3').reset_index(drop=True).melt(id_vars=['scenario', 'time_year', 'arm', 'rand_seed'], value_name='value', var_name='variable')
    g = sns.relplot(data=ret, x='time_year', y='value', hue='arm', col='variable', col_wrap=4, kind='line', style='scenario', facet_kws={'sharey': False}, height=3, aspect=1.4) # SD for speed, units='rand_seed'
    g.set_titles(col_template="{col_name}")
    g.fig.tight_layout()
    for ax in g.axes.flat:
        #locator = mdates.AutoDateLocator()
        #ax.xaxis.set_major_locator(locator)
        #ax.xaxis.set_major_formatter(mdates.ConciseDateFormatter(locator))
        ax.xaxis.set_major_formatter(mdates.ConciseDateFormatter(ax.xaxis.get_major_locator()))

    g.fig.savefig(os.path.join(resdir, 'figs', 'act3.png'), dpi=600)

    # ACT3 cases found, scaled to trial #################################
    df = df_result.get('ACT3')
    df.set_index('rand_seed', inplace=True)
    df['time_year'] = pd.to_datetime(df['time_year'])
    seeds = df.index.unique()

    K = min(60, len(seeds))

    # Seed filtering
    seeds = seeds[df.groupby('rand_seed')['include'].mean().loc[seeds].values.astype(bool)] # Ugly

    n_boots = 1000
    dfs = []

    expected = pd.DataFrame({
        'x': [169, 136, 78, 53],           # Number of individuals found to be infectious
        'n': [43425, 44082, 44311, 42150], # Number of individuals sampled
    }, index=pd.Index([ss.date(d) for d in ['2014-06-01', '2015-06-01', '2016-06-01', '2017-06-01']], name='t')) # On these dates

    for bi in range(n_boots):
        boot_seeds = np.random.choice(seeds, K)
        dfb = df.loc[boot_seeds].groupby(['scenario', 'arm', 'time_year']).sum()
        # Very hacky to get date alignment
        combined = dfb.copy()
        for keys, val in combined.groupby(['scenario', 'arm']):
            combined.loc[keys, 'x'] = expected['x'].values
            combined.loc[keys, 'n'] = expected['n'].values
            combined.loc[keys, 't'] = expected.index.values
        #combined = pd.merge(dfb.reset_index(), expected.reset_index(), left_on='time_year', right_on='t')

        #combined['scaled_positive'] = combined['n_positive'] * combined['n']  / combined['n_tested']
        #alpha = combined['n_positive'] + 1
        #beta = combined['n_tested'] - combined['n_positive'] + 1
        p = (combined['n_positive'] + 1) / (combined['n_tested'] + 2)
        n = combined['n']
        #combined['scaled_positive'] = n * alpha / (alpha + beta)
        combined['scaled_positive'] = n * p
        combined.loc[combined['n_tested'] == 0, 'scaled_positive'] = np.nan

        combined['bi'] = bi
        dfs.append(combined)
    df = pd.concat(dfs).reset_index()

    def plot_observed(data, **kwargs):
        #df = expected.reset_index()
        #sns.scatterplot(data=df, x='t', y='x')
        plt.scatter(np.arange(len(expected)), expected['x'].values, color='orange', edgecolors='black', s=100)

        # Control
        plt.plot(3, 94, color='blue', marker='o', mec='black', ms=10)

    #ret = df_result.get('ACT3').reset_index(drop=True).melt(id_vars=['scenario', 'time_year', 'arm', 'rand_seed'], value_name='value', var_name='variable')
    d = df[['scenario', 'arm', 't', 'scaled_positive', 'bi']]
    d = d.dropna(axis=0)
    g = sns.catplot(kind='strip', data=d, x='t', order=expected.index, y='scaled_positive', hue='arm', col='scenario', estimator=None, units='bi', size=1) # SD for speed, units='rand_seed'
    g.map_dataframe(plot_observed)
    g.set_titles(col_template="{col_name}")
    g.fig.tight_layout()
    g.fig.savefig(os.path.join(resdir, 'figs', 'act3_acf.png'), dpi=600)




    # APLT PLOTS #######################################################
=======

    # TB time series
    # import seaborn as sns
    # ret = df_result.get('TB').reset_index(drop=True).melt(id_vars=['scenario', 'time_year', 'arm', 'rand_seed'], value_name='value', var_name='variable')
    # g = sns.relplot(data=ret, x='time_year', y='value', hue='arm', col='variable', kind='line', row='scenario', errorbar='sd', facet_kws={'sharey': False}, height=3, aspect=1.4) # SD for speed, units='rand_seed'
    # g.set_titles(col_template="{col_name}")
    # g.fig.tight_layout()
    # g.fig.savefig(os.path.join(resdir, 'figs', 'timeseries.png'), dpi=600)

    # # ACT3 time series
    # ret = df_result.get('ACT3').reset_index(drop=True).melt(id_vars=['scenario', 'time_year', 'arm', 'rand_seed'], value_name='value', var_name='variable')
    # g = sns.relplot(data=ret, x='time_year', y='value', hue='arm', col='variable', kind='line', row='scenario', errorbar='sd', facet_kws={'sharey': False}, height=3, aspect=1.4) # SD for speed, units='rand_seed'
    # g.set_titles(col_template="{col_name}")
    # g.fig.tight_layout()
    # g.fig.savefig(os.path.join(resdir, 'figs', 'act3.png'), dpi=600)

    # # ACT3 cases found, scaled to trial
    # ret = df_result.get('ACT3').reset_index(drop=True).melt(id_vars=['scenario', 'time_year', 'arm', 'rand_seed'], value_name='value', var_name='variable')
    # g = sns.relplot(data=ret, x='time_year', y='value', hue='arm', col='variable', kind='line', row='scenario', errorbar='sd', facet_kws={'sharey': False}, height=3, aspect=1.4) # SD for speed, units='rand_seed'
    # g.set_titles(col_template="{col_name}")
    # g.fig.tight_layout()
    # g.fig.savefig(os.path.join(resdir, 'figs', 'act3.png'), dpi=600)
    ################

>>>>>>> 06a5bfb0
    aplt.plot_scenarios(results=df_result.get('TB'))<|MERGE_RESOLUTION|>--- conflicted
+++ resolved
@@ -8,23 +8,8 @@
 
 from run_act3_calibration import make_sim, build_sim
 
-<<<<<<< HEAD
-# TEMP, move to aplt
-import matplotlib.pyplot as plt
-import matplotlib.dates as mdates
-import seaborn as sns
-import scipy.stats as sps
-=======
 do_run = True
-debug = False #NOTE: Debug runs in serial
-
-# EACH SEED WILL RUN R_REPS SIMULATIONS
-default_n_rand_seeds = [10, 2][debug]
-n_reps = [30, 3][debug]
->>>>>>> 06a5bfb0
-
-do_run = True
-debug = False #NOTE: Debug runs in serial
+debug = True #NOTE: Debug runs in serial
 
 # Each scenario will be run n_seeds times for each of intervention and control.
 n_seeds = [60, 2][debug]
@@ -34,7 +19,6 @@
 resdir = os.path.join('results', 'ACT3')
 os.makedirs(resdir, exist_ok=True)
 
-<<<<<<< HEAD
 class prev_by_age(ss.Intervention):
     def __init__(self, year, **kwargs):
         self.year = year
@@ -50,22 +34,15 @@
             self.active, _   = np.histogram(self.sim.people.age[self.sim.diseases.tb.infectious], bins=self.age_bins)
         return
 
-=======
->>>>>>> 06a5bfb0
 def run_ACF(base_sim, skey, scen, rand_seed=0):
     """
     Run n_reps of control and intervention simulations in a single multisim for seed rand_seed
     """
-<<<<<<< HEAD
-
-=======
     #print(skey)
->>>>>>> 06a5bfb0
     sim = base_sim.copy()
     # MODIFY THE SIMULATION OBJECT BASED ON THE SCENARIO HERE
     # skey, scen
 
-<<<<<<< HEAD
     sim.pars.interventions += [prev_by_age(year=2013)]
 
     sim.pars.rand_seed = rand_seed # This is the base seed that build_sim will increment from for n_reps
@@ -76,66 +53,73 @@
     ms = build_sim(sim, calib_pars=cp, n_reps=n_reps)
     ms.run()
 
-    ### EVAL LL
-    prevalence_ctrl = ss.Binomial(
-        name = 'Prevalence Active (Control)',
-        include_fn = lambda sim: sim.label == 'Control' and np.any(sim.results.tb.n_infected[sim.timevec >= ss.date('2013-01-01')] > 0),
-        weight = 1,
-        conform = 'step_containing',
-
-        expected = pd.DataFrame({
-            'x': [94],      # Number of individuals found to be infectious
-            'n': [41680], # Number of individuals sampled
-        }, index=pd.Index([ss.date(d) for d in ['2017-06-01']], name='t')), # On these dates
-=======
-    scen['CalibPars']['rand_seed'] = rand_seed # This is the base seed that build_sim will increment from for n_reps
-    #########################################################
-
-    ms = build_sim(sim, calib_pars=scen['CalibPars'], n_reps=n_reps)
-    ms.run()
-
     tb_res = []
     acf_res = []
+    pba_res = []
     for s in ms.sims:
-        tb_df = pd.DataFrame({
+        df = pd.DataFrame({
             'time_year': s.results.timevec,
             'on_treatment': s.results.tb.n_on_treatment, 
             'prevalence': s.results.tb.prevalence,
+            'prevalence_active': s.results.tb.prevalence_active,
             'active_presymp': s.results.tb.n_active_presymp,
             'active_smpos': s.results.tb.n_active_smpos,
+            'active_smneg': s.results.tb.n_active_smneg,
             'active_exptb': s.results.tb.n_active_exptb,
+            'incidence_kpy': s.results.tb.incidence_kpy,
         })
-        first_seed = ms.sims[0].pars.rand_seed
-        tb_df['scenario'] = skey
-        tb_df['arm'] = s.label
-        tb_df['rand_seed'] = s.pars.rand_seed
-        tb_df['replicate'] = s.pars.rand_seed - first_seed + 1
-        tb_res.append(tb_df)
-
-        # get the indices of the time points where the prevalence surveys were conducted
-        # removing hard coding: enable scenarios that extend beyond 2017
+        df['scenario'] = skey
+        df['arm'] = s.label
+        df['rand_seed'] = s.pars.rand_seed
+        df['include'] = np.any(s.results.tb.n_infected[s.timevec >= ss.date('2013-01-01')] > 0)
+        tb_res.append(df)
+
         date_cov_keys = list(s.interventions['ACT3 Active Case Finding'].pars.date_cov.keys())
-        
-        # this should default to -- ['2014-06-01', '2015-06-01', '2016-06-01', '2017-06-01']]
         act3_dates = [ss.date(t) for t in date_cov_keys]
         inds = np.searchsorted(s.results.timevec, act3_dates, side='left')
-
-        acf_df = pd.DataFrame({
+        df = pd.DataFrame({
             'time_year': s.results.timevec[inds],
             'n_elig': s.results['ACT3 Active Case Finding'].n_elig[inds],
             'n_tested': s.results['ACT3 Active Case Finding'].n_tested[inds],
             'n_positive': s.results['ACT3 Active Case Finding'].n_positive[inds],
             'prev_active': s.results.tb.prevalence_active[inds],
-            'inc_kpy': s.results.tb.incidence_kpy[inds]
+
+            'n_positive_presymp': s.results['ACT3 Active Case Finding'].n_positive_presymp[inds],
+            'n_positive_smpos': s.results['ACT3 Active Case Finding'].n_positive_smpos[inds],
+            'n_positive_smneg': s.results['ACT3 Active Case Finding'].n_positive_smneg[inds],
+            'n_positive_exp': s.results['ACT3 Active Case Finding'].n_positive_exp[inds],
+
+            'n_positive_via_LF': s.results['ACT3 Active Case Finding'].n_positive_via_LF[inds],
+            'n_positive_via_LS': s.results['ACT3 Active Case Finding'].n_positive_via_LS[inds],
+            'n_positive_via_LF_dur': s.results['ACT3 Active Case Finding'].n_positive_via_LF_dur[inds],
+            'n_positive_via_LS_dur': s.results['ACT3 Active Case Finding'].n_positive_via_LS_dur[inds],
         })
-        acf_df['scenario'] = skey
-        acf_df['arm'] = s.label
-        acf_df['rand_seed'] = s.pars.rand_seed
-        acf_df['replicate'] = s.pars.rand_seed - first_seed + 1
-        acf_res.append(acf_df)
+        df['scenario'] = skey
+        df['arm'] = s.label
+        df['include'] = np.any(s.results.tb.n_infected[s.timevec >= ss.date('2013-01-01')] > 0)
+        df['rand_seed'] = s.pars.rand_seed
+        acf_res.append(df)
+
+        intv = s.interventions.get('prev_by_age', None)
+        if intv is None:
+            continue
+        df = pd.DataFrame({
+            'n': intv.n,
+            'ever': intv.ever,
+            'infected': intv.infected,
+            'active': intv.active,
+        }, index = pd.Index([f'{b}-{e}' for b,e in zip(intv.age_bins[:-1], intv.age_bins[1:])], name='age bin'))
+        df['year'] = ss.date(intv.year)
+        df['scenario'] = skey
+        df['arm'] = s.label
+        df['rand_seed'] = s.pars.rand_seed
+        pba_res.append(df)
 
     tb_res = pd.concat(tb_res)
     acf_res = pd.concat(acf_res)
+    pba_res = pd.concat(pba_res)
+
+    # Additional calculations - move elsewhere ################################################################
 
     # process the results to calculate the effect of the intervention - 
     # compare the gradients betwen the control and the intervention arms
@@ -168,95 +152,7 @@
     acf_effect_res = pd.merge(tb_control_prev_res, tb_intervention_prev_res, on=['rand_seed', 'scenario'])
     acf_effect_res['relative_prev'] = (acf_effect_res['prev_gradient_intv'] - acf_effect_res['prev_gradient_ctrl'])*100_000
 
-    return {'TB': tb_res, 'ACT3': acf_res, 'ACT3 Effect': acf_effect_res}
->>>>>>> 06a5bfb0
-
-        extract_fn = lambda sim: pd.DataFrame({
-            # sim.results.tb.n_active / sim.results.n_alive,
-            'p': (sim.results['ACT3 Active Case Finding'].n_positive +1) / (sim.results['ACT3 Active Case Finding'].n_tested + 2)
-        }, index=pd.Index(sim.results.timevec, name='t')),
-    )
-    nLL = prevalence_ctrl(ms)
-
-    '''
-    fig = prevalence_ctrl.plot()
-    plt.subplots_adjust(top=0.9)
-    plt.title(f'LL: {LL:.2f}')
-    plt.savefig(os.path.join(resdir, 'figs', f'll_prevalencectrl_{skey}_{rand_seed}.png'), dpi=600)
-
-    fig = prevalence_ctrl.plot(bootstrap=True)
-    plt.subplots_adjust(top=0.9)
-    plt.title(f'LL: {LL:.2f}')
-    plt.savefig(os.path.join(resdir, 'figs', f'll_prevalencectrl_{skey}_{rand_seed}_bootstrap.png'), dpi=600)
-    '''
-    ####################################################################
-
-    tb_res = []
-    acf_res = []
-    pba_res = []
-    for s in ms.sims:
-        df = pd.DataFrame({
-            'time_year': s.results.timevec,
-            'on_treatment': s.results.tb.n_on_treatment, 
-            'prevalence': s.results.tb.prevalence,
-            'active_presymp': s.results.tb.n_active_presymp,
-            'active_smpos': s.results.tb.n_active_smpos,
-            'active_exptb': s.results.tb.n_active_exptb,
-        })
-        df['scenario'] = skey
-        df['arm'] = s.label
-        df['rand_seed'] = s.pars.rand_seed
-        df['include'] = np.any(s.results.tb.n_infected[s.timevec >= ss.date('2013-01-01')] > 0)
-        tb_res.append(df)
-
-        act3_dates = [ss.date(t) for t in ['2014-06-01', '2015-06-01', '2016-06-01', '2017-06-01']]
-        inds = np.searchsorted(s.results.timevec, act3_dates, side='left')
-        df = pd.DataFrame({
-            'time_year': s.results.timevec[inds],
-            'n_elig': s.results['ACT3 Active Case Finding'].n_elig[inds],
-            'n_tested': s.results['ACT3 Active Case Finding'].n_tested[inds],
-            'n_positive': s.results['ACT3 Active Case Finding'].n_positive[inds],
-
-            'n_positive_presymp': s.results['ACT3 Active Case Finding'].n_positive_presymp[inds],
-            'n_positive_smpos': s.results['ACT3 Active Case Finding'].n_positive_smpos[inds],
-            'n_positive_smneg': s.results['ACT3 Active Case Finding'].n_positive_smneg[inds],
-            'n_positive_exp': s.results['ACT3 Active Case Finding'].n_positive_exp[inds],
-
-            'n_positive_via_LF': s.results['ACT3 Active Case Finding'].n_positive_via_LF[inds],
-            'n_positive_via_LS': s.results['ACT3 Active Case Finding'].n_positive_via_LS[inds],
-            'n_positive_via_LF_dur': s.results['ACT3 Active Case Finding'].n_positive_via_LF_dur[inds],
-            'n_positive_via_LS_dur': s.results['ACT3 Active Case Finding'].n_positive_via_LS_dur[inds],
-        })
-        df['scenario'] = skey
-        df['arm'] = s.label
-        df['nLL'] = nLL
-        # TEMP
-        df['p'] = prevalence_ctrl.actual['p'].values[0]
-        ######
-        df['include'] = np.any(s.results.tb.n_infected[s.timevec >= ss.date('2013-01-01')] > 0)
-        df['rand_seed'] = s.pars.rand_seed
-        acf_res.append(df)
-
-        intv = s.interventions.get('prev_by_age', None)
-        if intv is None:
-            continue
-        df = pd.DataFrame({
-            'n': intv.n,
-            'ever': intv.ever,
-            'infected': intv.infected,
-            'active': intv.active,
-        }, index = pd.Index([f'{b}-{e}' for b,e in zip(intv.age_bins[:-1], intv.age_bins[1:])], name='age bin'))
-        df['year'] = ss.date(intv.year)
-        df['scenario'] = skey
-        df['arm'] = s.label
-        df['rand_seed'] = s.pars.rand_seed
-        pba_res.append(df)
-
-    tb_res = pd.concat(tb_res)
-    acf_res = pd.concat(acf_res)
-    pba_res = pd.concat(pba_res)
-
-    return {'TB': tb_res, 'ACT3': acf_res, 'PBA': pba_res}
+    return {'TB': tb_res, 'ACT3': acf_res, 'PBA': pba_res, 'ACT3 Effect': acf_effect_res}
 
 
 def run_scenarios(scens, n_seeds=n_seeds):
@@ -267,18 +163,12 @@
 
     # Iterate over scenarios and random seeds
     for skey, scen in scens.items():
-<<<<<<< HEAD
         for si, seed in enumerate(seeds):
             if 'rand_seed' in scen['CalibPars']:
                 seed = scen['CalibPars']['rand_seed'] + si
             else:
                 seed = seeds[si] # Use a random seed because the multisim will increment from this and we don't want to reuse
             # Append configuration for parallel execution
-=======
-        for seed in seeds:
-            # Append configuration for parallel execution
-            seed = np.random.randint(0, 1e6) # Use a random seed because the multisim will increment from this and we don't want to reuse
->>>>>>> 06a5bfb0
             cfgs.append({'skey': skey, 'scen': scen, 'rand_seed': seed})
 
     # Run simulations in parallel
@@ -303,130 +193,83 @@
 
 if __name__ == '__main__':
     # hard coding ain't cool: there should be a way to pull parameter values from a calibration run and feed them into the base scenarios
+    calib_base = {
+        'beta': 0.5138842296279839,
+        'x_pcf1': 0.16269807089242358,
+        'x_pcf2': 0.9658136632225554,
+        'x_acf_cov': 0.34117557685886396,
+        'p_fast': 0.4128032502420532,
+    }
+
+    calib_lowtrans = calib_base.copy() # TODO
+    calib_lowtrans['beta'] *= 0.5
+
+    calib_hightrans = calib_base.copy() # TODO
+    calib_hightrans['beta'] *= 2
+
+
+    # Convert to format expected by the builder
+    calib_base = {k:dict(value=v) for k,v in calib_base.items()} # | {'rand_seed': 165568}
+    calib_lowtrans = {k:dict(value=v) for k,v in calib_lowtrans.items()} # | {'rand_seed': 165568}
+    calib_hightrans = {k:dict(value=v) for k,v in calib_hightrans.items()} # | {'rand_seed': 165568}
+
     scens = {
         'Basic ACT3': {
             # default has been set to basic ACT3
             'ACT3': None,
-<<<<<<< HEAD
-            'TB': None,
-            'Simulation': None,
-            'CalibPars': 
-                {k:dict(value=v) for k,v in
-                #'rand_seed': 850549
-                #{'beta': 0.9067522769987235, 'x_pcf1': 0.3231894161330828, 'x_pcf2': 0.5695811456744782, 'beta_x_final': 0.779008573903516, 'beta_dur': 24.30430256638232, 'beta_mid': 1973.2357310549744, 'x_acf_cov': 0.8736961778986055, 'p_fast': 0.17403427420948536}
-                #'rand_seed': 470796
-                #{'beta': 0.910396235207257, 'beta_x_final': 0.05737434233165578, 'beta_dur': 24.686880757985698, 'beta_mid': 2015.7462785352063, 'x_acf_cov': 0.8746741743886838, 'p_fast': 0.20701467084246836} \
-                # 'rand_seed': 233965
-                #{'beta': 0.3639402812775401, 'x_pcf1': 0.17422127142544253, 'x_pcf2': 0.8635517496019752, 'beta_x_final': 0.2266611894479731, 'beta_dur': 16.96261135468262, 'beta_mid': 1979.4790117285563, 'x_acf_cov': 0.5672782978680914, 'p_fast': 0.421811292136281} \
-                #{'beta': 0.50, 'x_pcf1': 0.17422127142544253, 'x_pcf2': 0.8635517496019752, 'beta_x_final': 0.2266611894479731, 'beta_dur': 16.96261135468262, 'beta_mid': 1979.4790117285563, 'x_acf_cov': 0.5672782978680914, 'p_fast': 0.421811292136281} \
-                # 'rand_seed': 102211
-                #{'beta': 0.43529159300902504, 'x_pcf1': 0.5156170226355246, 'x_pcf2': 0.9049310957856859, 'beta_x_final': 0.5113042336658371, 'beta_dur': 18.392517993256075, 'beta_mid': 1981.9180527400858, 'x_acf_cov': 0.7155236261871701, 'p_fast': 0.6144963029973003} \
-                # , 'rand_seed': 479997
-                #{'beta': 0.2515466183818931, 'x_pcf1': 0.4422889810210864, 'x_pcf2': 0.8090931524610825, 'beta_x_final': 0.9722331124476845, 'beta_dur': 18.65710753236865, 'beta_mid': 1980.945342039754, 'x_acf_cov': 0.6110592364870079, 'p_fast': 0.7682229846113128} \
-                # , 'rand_seed': 179507
-                #{'beta': 0.31013128138223345, 'x_pcf1': 0.238131788244131, 'x_pcf2': 0.9992504136800656, 'beta_x_final': 0.8834600066122873, 'beta_dur': 19.79941839318105, 'beta_mid': 1975.6750295037912, 'x_acf_cov': 0.29885149828207896, 'p_fast': 0.6437272056839243}
-                # , 'rand_seed': 696902
-                #{'beta': 0.5099137338144983, 'x_pcf1': 0.2580127087910708, 'x_pcf2': 0.9509957098278411, 'x_acf_cov': 0.37294377763938336, 'p_fast': 0.386576863711198} \
-
-                # 'rand_seed': 165568
-                {'beta': 0.5138842296279839, 'x_pcf1': 0.16269807089242358, 'x_pcf2': 0.9658136632225554, 'x_acf_cov': 0.34117557685886396, 'p_fast': 0.4128032502420532} \
-                .items() },# | {'rand_seed': 165568},
-=======
-            'TB': None,
-            'Simulation': None,
-            'CalibPars': dict(
-                # {'beta': 0.4016615352455662, 'beta_change': 0.7075221406739112, 'beta_change_year': 2001, 'xpcf': 0.14812009041601049, 'rand_seed': 172264}. Best is trial 88 with value: 11479.499964475886.
-                beta = dict(low=0.01, high=0.70, value=0.4016615352455662, suggest_type='suggest_float', log=False), # Log scale and no "path", will be handled by build_sim (above)
-                beta_change = dict(low=0.25, high=1, value=0.7075221406739112),
-                beta_change_year = dict(low=1950, high=2014, value=2001, suggest_type='suggest_int'),
-                xpcf = dict(low=0, high=1.0, value=0.14812009041601049),
-                stop = dict(value=sc.date('2027-12-31')),
-                date_cov = dict(value = { 
-                    sc.date('2014-06-01'): 0.844,
-                    sc.date('2015-06-01'): 0.80,
-                    sc.date('2016-06-01'): 0.779,
-                    sc.date('2017-06-01'): 0.743})
-            )
+            'TB': None,
+            'Simulation': dict(stop=sc.date('2027-12-31')),
+            'CalibPars': calib_base,
         }, 
         'Low Transmission ACT3': {
             # reduce the beta by 50% to simulate a low transmission scenario
             'ACT3': None,
             'TB': None,
-            'Simulation': None,
-            'CalibPars': dict(
-                # keys other than 'value' are optional when simulating scnearios
-                beta = dict(value=0.4016615352455662*0.5), 
-                beta_change = dict(value=0.7075221406739112),
-                beta_change_year = dict(value=2001),
-                xpcf = dict(value=0.14812009041601049),
-                stop = dict(value=sc.date('2027-12-31')),
-            )
+            'Simulation': dict(stop=sc.date('2027-12-31')),
+            'CalibPars': calib_lowtrans
         },
         'High Transmission ACT3': {
             # increase the beta by 50% to simulate a high transmission scenario
             'ACT3': None,
             'TB': None,
             'Simulation': None,
-            'CalibPars': dict(
-                beta = dict(value=0.4016615352455662*1.5), # Log scale and no "path", will be handled by build_sim (above)
-                beta_change = dict(value=0.7075221406739112),
-                beta_change_year = dict(value=2001),
-                xpcf = dict(value=0.14812009041601049),
-                stop = dict(value=sc.date('2027-12-31')),
-            )
+            'CalibPars': calib_hightrans,
         },
         "ACT3 Basic Missed Sub-clinical": {
             # active case finding is run for 3 years like the basic scenario but we miss the sub-clinical cases
-            'ACT3': None,
-            'TB': None,
-            'Simulation': None,
-            'CalibPars': dict(
-                beta = dict(value=0.4016615352455662), # Log scale and no "path", 
-                beta_change = dict(value=0.7075221406739112),
-                beta_change_year = dict(value=2001),
-                xpcf = dict(value=0.14812009041601049),
-                test_sens = dict(value = {
+            'ACT3': {
+                'test_sens': {
                     mtb.TBS.ACTIVE_SMPOS: 1,
                     # reduce the ability to detect sub-clinical cases by ~75%
                     mtb.TBS.ACTIVE_PRESYMP: 0.25,
                     mtb.TBS.ACTIVE_SMNEG: 0.8,
                     mtb.TBS.ACTIVE_EXPTB: 0.1
-                    }) 
-            )
+                    },
+            },
+            'TB': None,
+            'Simulation': None,
+            'CalibPars': calib_base,
         },
         'ACT5': {
             # active case finding is run for 5 years instead of 3 years and the prevalence survey conducted between 2018 and 2019
-            'ACT3': None,
-            'TB': None,
-            'Simulation': None,
-            'CalibPars': dict(
-                beta = dict(value=0.4016615352455662), 
-                beta_change = dict(value=0.7075221406739112),
-                beta_change_year = dict(value=2001),
-                xpcf = dict(value=0.14812009041601049),
-                stop = dict(value=sc.date('2030-12-31')),
-                date_cov = dict(value = 
-                    {sc.date('2014-06-01'): 0.6,
+            'ACT3': {
+                'date_cov': {
+                    sc.date('2014-06-01'): 0.6,
                      sc.date('2015-06-01'): 0.7,
                      sc.date('2016-06-01'): 0.64,
                      sc.date('2017-06-01'): 0.64, 
                      sc.date('2018-06-01'): 0.64,
                      sc.date('2019-06-01'): 0.64
-                     })
-            )
+                }
+            },
+            'TB': None,
+            'Simulation': dict(stop=sc.date('2030-12-31')),
+            'CalibPars': calib_base
         }, 
         "ACT7": {
             # active case finding is run for 7 years instead of 3 years and the prevalence survey conducted between 2020 and 2021
-            'ACT3': None,
-            'TB': None,
-            'Simulation': None,
-            'CalibPars': dict(
-                beta = dict(value=0.4016615352455662), # Log scale and no "path", 
-                beta_change = dict(value=0.7075221406739112),
-                beta_change_year = dict(value=2001),
-                xpcf = dict(value=0.14812009041601049),
-                stop = dict(value=sc.date('2031-12-31')),
-                date_cov = dict(value = {
+            'ACT3': {
+                'date_cov': {
                     sc.date('2014-06-01'): 0.6,
                     sc.date('2015-06-01'): 0.7,
                     sc.date('2016-06-01'): 0.64,
@@ -434,9 +277,12 @@
                     sc.date('2018-06-01'): 0.64,
                     sc.date('2019-06-01'): 0.64,
                     sc.date('2020-06-01'): 0.64,
-                    sc.date('2021-06-01'): 0.64})
-            )
->>>>>>> 06a5bfb0
+                    sc.date('2021-06-01'): 0.64,
+                }
+            },
+            'TB': None,
+            'Simulation': dict(stop=sc.date('2031-12-31')),
+            'CalibPars': calib_base,
         }
     }
 
@@ -445,15 +291,10 @@
     else:
         try:
             df_result = {}
-<<<<<<< HEAD
             for k in ['TB', 'ACT3', 'PBA']:
                 df_result[k] = pd.read_csv(os.path.join(resdir, f'{k}.csv'), index_col=0)
                 if 'time_year' in df_result[k]:
                     df_result[k]['time_year'] = pd.to_datetime(df_result[k]['time_year'])
-=======
-            for k in ['TB', 'ACT3']:
-                df_result[k] = pd.read_csv(os.path.join(resdir, f'{k}.csv'))
->>>>>>> 06a5bfb0
         except FileNotFoundError:
             print('No results found, please set do_run to True')
             raise
@@ -462,135 +303,9 @@
     df_result.get('ACT3')
 
 
-    # MOVE TO aplt:
-<<<<<<< HEAD
-    '''
-    ret = df_result.get('ACT3').groupby('rand_seed')[['nLL', 'x', 'n']].mean()
-    for seed, row in ret.groupby('rand_seed'):
-        #a_n, a_x = row['n'], row['x']
-        a_p = row['p']
-        e_n, e_x = 41680, 94
-        q = sps.binom(n=e_n, p=p)
-        print(f'LL: {q.logpmf(e_x)[0]:.2f} vs {row["nLL"].values[0]:.2f}')
-    
-    ret['e_n'] = 41680
-    ret['e_x'] = 94
-
-    q = sps.binom(n=e_n, p=p)
-    ret['LL2'] = q.logpmf(e_x)
-    ret['mean'] = q.mean()
-    ret['median'] = q.median()
-    intv95 = q.interval(0.95)
-    ret['2.5%'] = intv95[0]
-    ret['97.5%'] = intv95[1]
-
-    b = sps.binom(n=e_n, p=(ret['x']+1)/(ret['n']+2)) # Smoothed
-    ret['bLL'] = b.logpmf(e_x)
-    ret['bmean'] = b.mean()
-    ret['bmedian'] = b.median()
-    intv95 = b.interval(0.95)
-    ret['b2.5%'] = intv95[0]
-    ret['b97.5%'] = intv95[1]
-    print(ret)
-    '''
-
-    # TB by age ###################################################
-    ret = df_result.get('PBA')
-    ret['prev ever'] = ret['ever'] / ret['n']
-    ret['prev infected'] = ret['infected'] / ret['n']
-    ret['prev active'] = ret['active'] / ret['n']
-    df = ret.reset_index().melt(id_vars=['age bin', 'scenario', 'arm', 'year', 'rand_seed'], value_vars=['prev ever', 'prev infected', 'prev active'], value_name='value', var_name='variable')
-    g = sns.catplot(kind='bar', data=df.reset_index(), x='age bin', hue='variable', y='value', col='scenario')
-    g.set_titles(col_template="{col_name}")
-    g.fig.tight_layout()
-    g.fig.savefig(os.path.join(resdir, 'figs', 'age.png'), dpi=600)
-
-    # TB time series ###################################################
-    ret = df_result.get('TB').reset_index(drop=True).melt(id_vars=['scenario', 'time_year', 'arm', 'rand_seed'], value_name='value', var_name='variable')
-    g = sns.relplot(data=ret, x='time_year', y='value', hue='arm', col='variable', kind='line', row='scenario', errorbar='sd', facet_kws={'sharey': False}, height=3, aspect=1.4) # SD for speed, units='rand_seed'
-    g.set_titles(col_template="{col_name}")
-    g.fig.tight_layout()
-    g.fig.savefig(os.path.join(resdir, 'figs', 'timeseries.png'), dpi=600)
-
-    # ACT3 time series ##################################################
-    ret = df_result.get('ACT3').reset_index(drop=True).melt(id_vars=['scenario', 'time_year', 'arm', 'rand_seed'], value_name='value', var_name='variable')
-    g = sns.relplot(data=ret, x='time_year', y='value', hue='arm', col='variable', col_wrap=4, kind='line', style='scenario', facet_kws={'sharey': False}, height=3, aspect=1.4) # SD for speed, units='rand_seed'
-    g.set_titles(col_template="{col_name}")
-    g.fig.tight_layout()
-    for ax in g.axes.flat:
-        #locator = mdates.AutoDateLocator()
-        #ax.xaxis.set_major_locator(locator)
-        #ax.xaxis.set_major_formatter(mdates.ConciseDateFormatter(locator))
-        ax.xaxis.set_major_formatter(mdates.ConciseDateFormatter(ax.xaxis.get_major_locator()))
-
-    g.fig.savefig(os.path.join(resdir, 'figs', 'act3.png'), dpi=600)
-
-    # ACT3 cases found, scaled to trial #################################
-    df = df_result.get('ACT3')
-    df.set_index('rand_seed', inplace=True)
-    df['time_year'] = pd.to_datetime(df['time_year'])
-    seeds = df.index.unique()
-
-    K = min(60, len(seeds))
-
-    # Seed filtering
-    seeds = seeds[df.groupby('rand_seed')['include'].mean().loc[seeds].values.astype(bool)] # Ugly
-
-    n_boots = 1000
-    dfs = []
-
-    expected = pd.DataFrame({
-        'x': [169, 136, 78, 53],           # Number of individuals found to be infectious
-        'n': [43425, 44082, 44311, 42150], # Number of individuals sampled
-    }, index=pd.Index([ss.date(d) for d in ['2014-06-01', '2015-06-01', '2016-06-01', '2017-06-01']], name='t')) # On these dates
-
-    for bi in range(n_boots):
-        boot_seeds = np.random.choice(seeds, K)
-        dfb = df.loc[boot_seeds].groupby(['scenario', 'arm', 'time_year']).sum()
-        # Very hacky to get date alignment
-        combined = dfb.copy()
-        for keys, val in combined.groupby(['scenario', 'arm']):
-            combined.loc[keys, 'x'] = expected['x'].values
-            combined.loc[keys, 'n'] = expected['n'].values
-            combined.loc[keys, 't'] = expected.index.values
-        #combined = pd.merge(dfb.reset_index(), expected.reset_index(), left_on='time_year', right_on='t')
-
-        #combined['scaled_positive'] = combined['n_positive'] * combined['n']  / combined['n_tested']
-        #alpha = combined['n_positive'] + 1
-        #beta = combined['n_tested'] - combined['n_positive'] + 1
-        p = (combined['n_positive'] + 1) / (combined['n_tested'] + 2)
-        n = combined['n']
-        #combined['scaled_positive'] = n * alpha / (alpha + beta)
-        combined['scaled_positive'] = n * p
-        combined.loc[combined['n_tested'] == 0, 'scaled_positive'] = np.nan
-
-        combined['bi'] = bi
-        dfs.append(combined)
-    df = pd.concat(dfs).reset_index()
-
-    def plot_observed(data, **kwargs):
-        #df = expected.reset_index()
-        #sns.scatterplot(data=df, x='t', y='x')
-        plt.scatter(np.arange(len(expected)), expected['x'].values, color='orange', edgecolors='black', s=100)
-
-        # Control
-        plt.plot(3, 94, color='blue', marker='o', mec='black', ms=10)
-
-    #ret = df_result.get('ACT3').reset_index(drop=True).melt(id_vars=['scenario', 'time_year', 'arm', 'rand_seed'], value_name='value', var_name='variable')
-    d = df[['scenario', 'arm', 't', 'scaled_positive', 'bi']]
-    d = d.dropna(axis=0)
-    g = sns.catplot(kind='strip', data=d, x='t', order=expected.index, y='scaled_positive', hue='arm', col='scenario', estimator=None, units='bi', size=1) # SD for speed, units='rand_seed'
-    g.map_dataframe(plot_observed)
-    g.set_titles(col_template="{col_name}")
-    g.fig.tight_layout()
-    g.fig.savefig(os.path.join(resdir, 'figs', 'act3_acf.png'), dpi=600)
-
-
-
+    plot_TODO(df_result, resdir)
 
     # APLT PLOTS #######################################################
-=======
-
     # TB time series
     # import seaborn as sns
     # ret = df_result.get('TB').reset_index(drop=True).melt(id_vars=['scenario', 'time_year', 'arm', 'rand_seed'], value_name='value', var_name='variable')
@@ -614,5 +329,4 @@
     # g.fig.savefig(os.path.join(resdir, 'figs', 'act3.png'), dpi=600)
     ################
 
->>>>>>> 06a5bfb0
     aplt.plot_scenarios(results=df_result.get('TB'))