#%% Imports and settings
import starsim as ss
import tbsim as mtb
import numpy as np
import pandas as pd
import sciris as sc
import scipy.stats as sps
import seaborn as sns
import os
import matplotlib.pyplot as plt

mysql = False
debug = False
n_reps = [5, 1][debug] # Per trial (and each trial requires 2 simulations - control and intervention)
total_trials = [10, 2][debug]
n_agents = 1_000
n_reps_check = [60, 5][debug] # Num final runs for checking fit

date = sc.getdate(dateformat='%Y%b%d-%H%M%S')

#date = '2024Dec20-015825'

# Check if the results directory exists, if not, create it
resdir = os.path.join('results', f'ACT3Calib_{date}')
os.makedirs(resdir, exist_ok=True)

storage = 'mysql://covasim_user@localhost/covasim_db' if mysql else None
n_workers = [min(120, sc.cpu_count()), 1][debug]  # How many cores to use



#%% Intervention to reduce transmission and progression of the TB disease
class time_varying_parameter(ss.Intervention):
    def __init__(self, pars=None, *args, **kwargs):
        super().__init__()
        self.define_pars(
            tb_parameter = 'beta', # The parameter of the TB module to change
            rc_endpoint = 0.5,     # Will linearly interpolate from 1 at start to rc_endpoint at stop
            start = sc.date('1995-01-01'),
            stop = sc.date('2014-01-01'),
        )
        self.update_pars(pars, **kwargs)
        return
    
    def init_pre(self, sim, **kwargs):
        super().init_pre(sim, **kwargs)

        # Store the original value
        self.original_value = sim.diseases.tb.pars[self.pars.tb_parameter]

        # Make simulation and input time of the same type
        self.input_year = [sc.datetoyear(t) for t in [self.pars.start, self.pars.stop]]
        return
 
    def step(self):
        # Interpolate the values and modify the parameter
        rc = np.interp(self.t.now('year'), self.input_year, [1, self.pars.rc_endpoint])
        self.sim.diseases.tb.pars[self.pars.tb_parameter] = self.original_value * rc
        return

class sigmoidally_varying_parameter(ss.Intervention):
    def __init__(self, pars=None, *args, **kwargs):
        super().__init__()
        self.define_pars(
            tb_parameter = 'beta', # The parameter of the TB module to change
            x_initial = 1,     # Will linearly interpolate from 1 at start to rc_endpoint at stop
            x_final = 1,
            dur_years = 15, # from 10% to 90% of 0 to 1 sigmoid value
            midpoint = sc.date('1995-01-01'),
        )
        self.update_pars(pars, **kwargs)

        # Calculate k (steepness parameter) from the slope at the midpoint
        #self.k = (4 * self.pars.slope_peryear_at_mid) / (self.pars.x_final - self.pars.x_initial)
        y1, y2 = 0.1, 0.9
        ln_term = np.log(y2 / (1 - y2)) - np.log(y1 / (1 - y1))
        self.k = ln_term / self.pars.dur_years
        return
    
    def init_pre(self, sim, **kwargs):
        super().init_pre(sim, **kwargs)

        # Store the original value
        self.original_value = sim.diseases.tb.pars[self.pars.tb_parameter]

        # Make simulation and input time of the same type
        self.t_mid = sc.datetoyear(self.pars.midpoint)
        return
 
    def step(self):
        # Interpolate the values and modify the parameter
        t = self.t.now('year')
        x = self.pars.x_initial + (self.pars.x_final - self.pars.x_initial) / (1 + np.exp(-self.k * (t - self.t_mid)))
        self.sim.diseases.tb.pars[self.pars.tb_parameter] = self.original_value * x
        for net in self.sim.networks: # Set MP too
            if isinstance(net, ss.MixingPool):
                net.pars.beta = self.original_value * x
        return x

#%% Analyzer to track age specific infections 
class AgeInfect(ss.Analyzer):

    def init_pre(self, sim):
        super().init_pre(sim)
        self.define_results(
            ss.Result('einf_5_6', dtype=int, label='[5,6) Ever Infected'),
            ss.Result('einf_6_15', dtype=int, label='[6,15) Ever Infected'),
            ss.Result('einf_15+', dtype=int, label='>=15 Ever Infected'),
            ss.Result('pop_5_6', dtype=int, label='[5,6) Alive'),
            ss.Result('pop_6_15', dtype=int, label='[6,15) Alive'),
            ss.Result('pop_15+', dtype=int, label='>=15 Alive'),
        )
        return

    def step(self):
        ti = self.t.ti
        res = self.results
        ever_infected = self.sim.diseases.tb.ever_infected
        alive = self.sim.people.alive
        age = self.sim.people.age

        res['einf_5_6'][ti]  = np.count_nonzero(ever_infected[(age>=5) & (age<6)])
        res['einf_6_15'][ti] = np.count_nonzero(ever_infected[(age>=6) & (age<15)])
        res['einf_15+'][ti]   = np.count_nonzero(ever_infected[(age>=15)])
        res['pop_5_6'][ti]  = np.count_nonzero(alive[(age>=5) & (age<6)])
        res['pop_6_15'][ti] = np.count_nonzero(alive[(age>=6) & (age<15)])
        res['pop_15+'][ti]   = np.count_nonzero(alive[(age>=15)])
        return

#%% Helper functions

def make_people(n):
    # Create the people, networks, and demographics
    age_data = pd.DataFrame({ # Data from WPP, https://population.un.org/wpp/Download/Standard/MostUsed/
        'age': np.arange(0, 101, 5),
        #'value': [3407, 2453, 2376, 2520, 2182, 2045, 1777, 1701, 1465, 1421, 1119, 907, 692, 484, 309, 160, 52, 22, 6, 1, 0], # 1950
        'value': [5791, 4446, 3130, 2361, 2279, 2375, 2032, 1896, 1635, 1547, 1309, 1234, 927, 693, 460, 258, 116, 36, 5, 1, 0] #1960
        #'value': [8004, 7093, 6048, 5769, 5246, 4049, 2799, 2081, 1998, 2063, 1726, 1551, 1261, 1081, 774, 552, 269, 102, 23, 3, 0], #1980
        #'value': [7955, 7388, 6928, 7061, 8657, 8104, 8006, 7005, 6486, 5927, 5495, 4625, 3198, 2090, 1366, 1109, 830, 402, 153, 34, 4], #2015
    })
    pop = ss.People(
        n_agents = n,
        age_data = age_data,
    )
    return pop

def make_sim():
    """
    Build the simulation object that will simulate the ACT3
    """

    # Random seed is used when deciding the initial n_agents, so set here
    np.random.seed()
    n = np.round(np.random.normal(loc=n_agents, scale=50))
    pop = make_people(n)

    cbr = pd.read_csv(os.path.join('data', 'Vietnam_CBR.csv'))
    asmr = pd.read_csv(os.path.join('data', 'Vietnam_ASMR.csv'))
    demog = [
        # Crude rates for Vietnam in 2015
        #ss.Births(birth_rate=ss.peryear(18.5), unit='day', dt=30),  # Matching to simulation's unit and dt, hopefully soon not necessary
        #ss.Deaths(death_rate=ss.peryear(6.2), unit='day', dt=30),

        ss.Births(birth_rate=cbr, unit='day', dt=30),  # Matching to simulation's unit and dt, hopefully soon not necessary
        ss.Deaths(death_rate=asmr, unit='day', dt=30, rate_units=1),
    ]

    # Modify the defaults to if necessary based on the input scenario 
    # for the TB module
    tb_pars = dict(
        beta                  = ss.beta(0.045, unit='year'),
        init_prev             = ss.bernoulli(0.02),
        p_latent_fast         = ss.bernoulli(0.24), # [CALIB 10-30%]
        rate_presym_to_active = ss.peryear(1/0.3), # duration of 0.3 years (exponential mean)
        #rate_LS_to_presym     = ss.perday(3e-5), # 3e-5 or 3e-6? per day? per year? Initially was 3e-5 per day...
        rate_LS_to_presym     = ss.time_prob(0.1, unit='year', self_dt=50), # (10% at 50y -> 2.88e-4 per day) 3e-5 or 3e-6? per day? per year? Initially was 3e-5 per day... 10% over 50 years???
        # ^^^... 
        rate_LF_to_presym     = ss.perday(6e-3),
        rel_trans_smpos       = 1.0,
        rel_trans_smneg       = 0.2,
        rel_trans_exptb       = 0.0,
        rel_trans_presymp     = 0.3,

        #Duration of 3y and death fraction of 70%
        #rate_presym_to_active   = ss.perday(3e-2),                 # Pre-symptomatic to symptomatic (per day)
        #rate_active_to_clear    = ss.perday(2.4e-4),               # Active infection to natural clearance (per day)
        #rate_exptb_to_dead      = ss.perday(0.15 * 4.5e-4),        # Extra-Pulmonary TB to Dead (per day)
        #rate_smpos_to_dead      = ss.perday(4.5e-4),               # Smear Positive Pulmonary TB to Dead (per day)
        #rate_smneg_to_dead      = ss.perday(0.3 * 4.5e-4),         # Smear Negative Pulmonary TB to Dead (per day)
    )
    tb = mtb.TB(tb_pars)

    #nets = ss.RandomNet(n_contacts=ss.poisson(lam=3), dur=0)
    nets = ss.MixingPool(
        diseases='tb',
        src = ss.AgeGroup(0, None),
        dst = ss.AgeGroup(0, None),
        beta = tb.pars.beta,
        contacts = ss.poisson(3), # ss.constant(1),
    )

    # Analyzer to track age specific infections
    ageinfect = AgeInfect()

    pcf = mtb.ActiveCaseFinding(
        name = 'Passive Care Seeking',
        p_treat = ss.bernoulli(p=1.0),
        date_cov = {
            sc.date('1994-01-01'): 0.0, # Start of DOTs in Vietnam
            # Coverage values will be multiplied by x_pcf, a calibration parameter
            sc.date('2000-01-01'): ss.peryear(0.7), # 2000 reflects completion of DOTS scale-up in Vietnam
            sc.date('2020-01-01'): ss.peryear(1.0), # Coverage continued to scale up through 2020
        },
        interp = True,

        # Sensitivity also reflects care seeking behavior as coverage is agnostic to state
        test_sens = {
            mtb.TBS.ACTIVE_SMPOS: 1,
            mtb.TBS.ACTIVE_PRESYMP: 0.0,
            mtb.TBS.ACTIVE_SMNEG: 0.8,
            mtb.TBS.ACTIVE_EXPTB: 0.1, # Not feeling well, but not obviously TB
        }
    )

    # ACT3 intervention 
    act3 = mtb.ActiveCaseFinding(name='ACT3 Active Case Finding')

    # Time varying parameters
    decrease_beta = sigmoidally_varying_parameter(
        tb_parameter = 'beta',  # The parameter of the TB module to change
        x_initial = 1,          # Will linearly interpolate from 1 at start to rc_endpoint at stop
        x_final = 1.0,          # Off by default
        dur_years = 20,
        midpoint = sc.date('1995-01-01'),
    )

    # Simulation parameters
    sim_pars = dict(
        # Default simulation parameters
        unit='day', dt=30,
        #start=ss.date('1800-01-01'),
        #start=ss.date('1900-01-01'),
        start=ss.date('1960-01-01'),
        #start=ss.date('1980-01-01'),
        stop=ss.date('2018-12-31')
    )

    # Build the Sim object 
    sim = ss.Sim(
        people=pop, networks=nets, diseases=tb, demographics=demog, 
        interventions=[decrease_beta, pcf, act3], 
        analyzers=ageinfect,
        pars=sim_pars, verbose = 0
    )

    return sim

def get_intv(sim, name):
    for intv in sim.pars.interventions:
        if intv.name == name:
            return intv
    raise ValueError(f'Intervention {name} not found')

def build_sim(sim, calib_pars, n_reps=1, **kwargs):
    """ Modify the base simulation by applying calib_pars """

    tb = sim.pars.diseases # There is only one disease in this simulation and it is a TB
    net = sim.pars.networks # There is only one network in this simulation and it is a RandomNet
    intv = sim.pars.interventions

    for k, pars in calib_pars.items():
        if k == 'rand_seed':
            sim.pars.rand_seed = pars
            continue

        v = pars['value']
        if k == 'beta':
            tb.pars.beta = ss.beta(v, unit='year')
            net.pars.beta = ss.beta(v, unit='year')
        elif k == 'init_prev':
            tb.pars.init_prev = ss.bernoulli(v)
        elif k == 'n_contacts':
            net.pars.n_contacts = ss.poisson(v) # for RandomNet
        elif k == 'beta_change':
            for intv in sim.pars.interventions:
                if isinstance(intv, time_varying_parameter):
                    intv.pars.rc_endpoint = v
        elif k == 'beta_change_year':
            for intv in sim.pars.interventions:
                if isinstance(intv, time_varying_parameter):
<<<<<<< HEAD
                    intv.pars.start = sc.date(v)
        elif k == 'x_pcf':
            intv = get_intv(sim, 'Passive Care Seeking')
            for cov in intv.pars.date_cov.values():
                cov *= v
        elif k in ['x_pcf1', 'x_pcf2']:
            intv = get_intv(sim, 'Passive Care Seeking')
            dates = list(intv.pars.date_cov.keys())
            if k == 'x_pcf1':   intv.pars.date_cov[dates[1]] = ss.peryear(v)
            elif k == 'x_pcf2': intv.pars.date_cov[dates[2]] = ss.peryear(v)
        elif k == 'x_acf_sens':
            intv = get_intv(sim, 'ACT3 Active Case Finding')
            for sens in intv.pars.test_sens.values():
                sens *= v
        elif k == 'p_fast':
            tb.pars.p_latent_fast = ss.bernoulli(v)
        elif k in ['beta_x_final', 'beta_dur', 'beta_mid']:
            intv = get_intv(sim, 'sigmoidally_varying_parameter')
            if k == 'beta_mid':
                v = ss.date(v)
            intv.pars[k] = v
        elif k == 'start_yr':
            sim.pars.start = ss.date(v)
        elif k == 'x_acf_cov':
            intv = get_intv(sim, 'ACT3 Active Case Finding')
            for cov in intv.pars.date_cov.values():
                cov *= v
=======
                    intv.pars.start = sc.date(f'{v}-01-01')
        elif k == 'xpcf':
            for intv in sim.pars.interventions:
                if intv.name == 'Passive Care Seeking':
                    for cov in intv.pars.date_cov.values():
                        cov *= v
        elif k == "stop":
            sim.pars.stop = v  
        elif k == "date_cov":
            for intv in sim.pars.interventions:
                if intv.name == 'ACT3 Active Case Finding':
                    intv.pars.date_cov = v
        elif k == "test_sens":
            for intv in sim.pars.interventions:
                if intv.name == 'ACT3 Active Case Finding':
                    intv.pars.test_sens = v            
>>>>>>> 06a5bfb0
        else:
            raise NotImplementedError(f'Parameter {k} not recognized')

    sims = []
    for seed in np.arange(sim.pars.rand_seed, sim.pars.rand_seed+n_reps): #np.random.randint(0, 1e6, n_reps):
        sim_intv = sim.copy()

        np.random.seed(seed) # Used for initial pop size
        n = np.round(np.random.normal(loc=n_agents, scale=50))
        pop = make_people(n)
        sim_intv.pars.people = pop

        sim_intv.pars.rand_seed = seed
        sim_intv.label = 'Intervention'
        sims.append(sim_intv)

        sim_ctrl = sim_intv.copy()
        sim_ctrl.label = 'Control'
        for intv in sim_ctrl.pars.interventions:
            if intv.name == 'ACT3 Active Case Finding':
                # Pick the latest intervention date to conduct prevalence survey in the control arm
                latest_ps_date = list(intv.pars['date_cov'].keys())[-1]
                intv.pars.date_cov = { # Numbers from Table 1, row "Persons who gave oral consent to participate — no. (%)"
                    sc.datetoyear(latest_ps_date): 0.862 # Control arm had 86.2% in 2017 (will be held constant if any year other than 2017)
                }
        sims.append(sim_ctrl)

    ms = ss.MultiSim(sims, initialize=True, debug=True, parallel=False)
    return ms


def make_calibration():
    # Define the calibration parameters
    calib_pars = dict(
        # {'beta': 0.4016615352455662, 'beta_change': 0.7075221406739112, 'beta_change_year': 2001, 'x_pcf': 0.14812009041601049, 'rand_seed': 172264}. Best is trial 88 with value: 11479.499964475886.
        #{'beta': 0.445499764760726, 'beta_change': 0.6880249223150746, 'beta_change_year': 1986, 'x_pcf': 0.08450198158889916, 'rand_seed': 925220}. Best is trial 1747 with value: 103.93212613894507.
        #{'beta': 0.62171668825821, 'beta_change': 0.5854341465829178, 'beta_change_year': 1994, 'x_pcf': 0.5853718885109126, 'rand_seed': 30314}. Best is trial 119 with value: 77.90330762100335.

        beta         = dict(low=0.01, high=1.0, guess=0.62171668825821, suggest_type='suggest_float', log=False), # Log scale and no "path", will be handled by build_sim (above)
        x_pcf1       = dict(low=0, high=1.0, guess=0.5853718885109126 * 0.7),
        x_pcf2       = dict(low=0, high=1.0, guess=0.5853718885109126 * 1.0),
        x_acf_cov    = dict(low=0.25, high=1.0, guess=1.0),
        p_fast       = dict(low=0.0, high=1.0, guess=0.25), # Fast progressor fraction

        #beta_x_final = dict(low=0.0, high=1.0, guess=0.7),
        #beta_dur     = dict(low=5, high=30, guess=20),
        #beta_mid     = dict(low=1960, high=2030, guess=1995),

        #start_yr     = dict(low=1900, high=1990, guess=1960),
        #init_prev = dict(low=0.01, high=0.25, guess=0.15), # Default type is suggest_float, no need to re-specify
        #n_contacts = dict(low=2, high=10, guess=3),
        #beta_change = dict(low=0.25, high=1, guess=0.5854341465829178),
        #beta_change_year = dict(low=1986, high=2014, guess=1994),# suggest_type='suggest_int'),
        #x_acf_sens = dict(low=0.0, high=1.0, guess=1.0),
    )

    # Make the sim and data
    sim = make_sim()
    
    # Define the components - for prevalence
    prevalence_intv = ss.Binomial(
        name = 'Prevalence Active (Intervention)',
        include_fn = lambda sim: sim.label == 'Intervention' and np.any(sim.results.tb.n_infected[sim.timevec >= ss.date('2013-01-01')] > 0),
        weight = 1,
        conform = 'step_containing',

        expected = pd.DataFrame({
            'x': [169, 136, 78, 53],           # Number of individuals found to be infectious
            'n': [43425, 44082, 44311, 42150], # Number of individuals sampled
        }, index=pd.Index([ss.date(d) for d in ['2014-06-01', '2015-06-01', '2016-06-01', '2017-06-01']], name='t')), # On these dates

        extract_fn = lambda sim: pd.DataFrame({
            #'p': (sim.results['ACT3 Active Case Finding'].n_positive + 1) / (sim.results['ACT3 Active Case Finding'].n_tested + 2),
            'x': sim.results['ACT3 Active Case Finding'].n_positive, # sim.results.tb.n_active,
            'n': sim.results['ACT3 Active Case Finding'].n_tested, # sim.results.n_alive,
        }, index=pd.Index(sim.results.timevec, name='t')),
    )

    prevalence_ctrl = ss.Binomial(
        name = 'Prevalence Active (Control)',
        include_fn = lambda sim: sim.label == 'Control' and np.any(sim.results.tb.n_infected[sim.timevec >= ss.date('2013-01-01')] > 0),
        weight = 1,
        conform = 'step_containing',

        expected = pd.DataFrame({
            'x': [94],      # Number of individuals found to be infectious
            'n': [41680], # Number of individuals sampled
        }, index=pd.Index([ss.date(d) for d in ['2017-06-01']], name='t')), # On these dates

        extract_fn = lambda sim: pd.DataFrame({
            #'p': (sim.results['ACT3 Active Case Finding'].n_positive + 1) / (sim.results['ACT3 Active Case Finding'].n_tested + 2),
            'x': sim.results['ACT3 Active Case Finding'].n_positive, # sim.results.tb.n_active,
            'n': sim.results['ACT3 Active Case Finding'].n_tested, # sim.results.n_alive,
        }, index=pd.Index(sim.results.timevec, name='t')),
    )

    incidence = ss.GammaPoisson(
        name = 'Incident Cases 15+ (Intervention)',
        include_fn = lambda sim: sim.label == 'Intervention' and np.any(sim.results.tb.n_infected[sim.timevec >= ss.date('2013-01-01')] > 0),
        weight = 0,
        conform = 'incident',

        expected = pd.DataFrame({
            'n': [28661, 24705, 28823], 
            'x': [70, 35, 26],
            't': [ss.date(d) for d in ['2015-01-01', '2016-01-01', '2017-01-01']], # Between t and t1
            't1': [ss.date(d) for d in ['2015-12-31', '2016-12-31', '2017-12-31']],
        }).set_index(['t', 't1']),

        extract_fn = lambda sim: pd.DataFrame({
            'x': sim.results.tb['new_active_15+'], # Events
            'n': sim.results.ageinfect['pop_15+'] * sim.t.dt_year, # Person-years at risk
        }, index=pd.Index(sim.results.timevec, name='t'))
    )

    historical_incidence = ss.GammaPoisson(
        name = 'Incident Cases 15+ (Historical)',
        weight = 0,
        conform = 'incident',
        include_fn = lambda sim: np.any(sim.results.tb.n_infected[sim.timevec >= ss.date('2013-01-01')] > 0),

        expected = pd.DataFrame({
            'n': [1437, 1720, 3400], 
            'x': [5, 6, 10], #[5.4, 5.8, 9.9], # Must be integer for gamma poisson
            't': [ss.date(d) for d in  ['2000-01-01', '2005-01-01', '2010-01-01']], # Between t and t1
            't1': [ss.date(d) for d in ['2000-12-31', '2005-12-31', '2010-12-31']],
        }).set_index(['t', 't1']),

        extract_fn = lambda sim: pd.DataFrame({
            'x': sim.results.tb['new_active_15+'], # Events
            'n': sim.results.ageinfect['pop_15+'] * sim.t.dt_year, # Person-years at risk
        }, index=pd.Index(sim.results.timevec, name='t'))
    )

    infected_5_6_intv = ss.Binomial(
        name = 'Prev Ever Infected Age 5-6 (Intervention)',
        include_fn = lambda sim: sim.label == 'Intervention' and np.any(sim.results.tb.n_infected[sim.timevec >= ss.date('2013-01-01')] > 0),
        weight = 0,
        conform = 'prevalent',

        expected = pd.DataFrame({
            'x': 23,  # Number of individuals found to be infectious
            'n': 701, # Number of individuals sampled
        }, index=pd.Index([ss.date(d) for d in ['2017-12-31']], name='t')), # On these dates
        
        extract_fn = lambda sim: pd.DataFrame({
            'x': sim.results.ageinfect.einf_5_6,
            'n': sim.results.ageinfect.pop_5_6
        }, index=pd.Index(sim.results.timevec, name='t')),
    )

    infected_5_6_ctrl = ss.Binomial(
        name = 'Prev Ever Infected Age 5-6 (Control)',
        include_fn = lambda sim: sim.label == 'Control' and np.any(sim.results.tb.n_infected[sim.timevec >= ss.date('2013-01-01')] > 0),
        weight = 0,
        conform = 'prevalent',

        expected = pd.DataFrame({
            'x': 18,  # Number of individuals found to be infectious
            'n': 705, # Number of individuals sampled
        }, index=pd.Index([ss.date(d) for d in ['2017-12-31']], name='t')), # On these dates
        
        extract_fn = lambda sim: pd.DataFrame({
            'x': sim.results.ageinfect.einf_5_6,
            'n': sim.results.ageinfect.pop_5_6
        }, index=pd.Index(sim.results.timevec, name='t')),
    )

    infected_6_15_intv = ss.Binomial(
        name = 'Prev Ever Infected Age 6-15 (Intervention)',
        include_fn = lambda sim: sim.label == 'Intervention' and np.any(sim.results.tb.n_infected[sim.timevec >= ss.date('2013-01-01')] > 0),
        weight = 0,
        conform = 'prevalent',

        expected = pd.DataFrame({
            'x': 32,  # Number of individuals found to be infectious
            'n': 779, # Number of individuals sampled
        }, index=pd.Index([ss.date(d) for d in ['2017-12-31']], name='t')), # On these dates
        
        extract_fn = lambda sim: pd.DataFrame({
            'x': sim.results.ageinfect.einf_6_15,
            'n': sim.results.ageinfect.pop_6_15,
        }, index=pd.Index(sim.results.timevec, name='t')),
    )

    infected_6_15_ctrl = ss.Binomial(
        name = 'Prev Ever Infected Age 6-15 (Control)',
        include_fn = lambda sim: sim.label == 'Control' and np.any(sim.results.tb.n_infected[sim.timevec >= ss.date('2013-01-01')] > 0),
        weight = 0,
        conform = 'prevalent',

        expected = pd.DataFrame({
            'x': 64,  # Number of individuals found to be infectious
            'n': 769, # Number of individuals sampled
        }, index=pd.Index([ss.date(d) for d in ['2017-12-31']], name='t')), # On these dates
        
        extract_fn = lambda sim: pd.DataFrame({
            'x': sim.results.ageinfect.einf_6_15,
            'n': sim.results.ageinfect.pop_6_15,
        }, index=pd.Index(sim.results.timevec, name='t')),
    )

    infected_15plus = ss.Binomial(
        name = 'Prev Ever Infected 15+ (Intervention)',
        include_fn = lambda sim: sim.label == 'Intervention' and np.any(sim.results.tb.n_infected[sim.timevec >= ss.date('2013-01-01')] > 0),
        weight = 0,
        conform = 'prevalent',

        expected = pd.DataFrame({
            'x': 486,  # Number of individuals found to be infectious
            'n': 1319, # Number of individuals sampled
        }, index=pd.Index([ss.date(d) for d in ['2016-01-01']], name='t')), # June 2015 to March 2016.
        
        extract_fn = lambda sim: pd.DataFrame({
            'x': sim.results.ageinfect['einf_15+'],
            'n': sim.results.ageinfect['pop_15+'],
        }, index=pd.Index(sim.results.timevec, name='t')),
    )

    components = [ prevalence_intv, prevalence_ctrl, incidence,
        historical_incidence, infected_5_6_intv, infected_5_6_ctrl,
        infected_6_15_intv, infected_6_15_ctrl, infected_15plus ]

    for c in components:
        c.n_boot = 1000 # Bootstrap
        c.combine_reps = 'sum' # Sum across reps

    # Make the calibration
    calib = ss.Calibration(
        calib_pars = calib_pars,
        sim = sim,
        build_fn = build_sim, # Use default builder, Calibration.translate_pars
        build_kw = dict(n_reps = n_reps), # Feed in n_reps
        reseed = True,
        components = components,
        total_trials = total_trials,
        db_name = f'{resdir}/calibration.db', # Only if SQLite is used
        keep_db = True,
        n_workers = n_workers, #None, # None indicates to use all available CPUs
        storage = storage,
        study_name = f'ACT3Calib_{date}',
        die = True,
        debug = debug,
    )

    return sim, calib


#%% Run as a script
if __name__ == '__main__':
    import matplotlib.pyplot as plt
    sim, calib = make_calibration()

    T = sc.timer()
    try:
        # Perform the calibration
        sc.printcyan('\nPeforming calibration...')
        calib.calibrate()
    except KeyboardInterrupt:
        print("Calibration interrupted by user, plotting final results")
    T.toc()

    # Check fit and make plots
    calib.build_kw['n_reps'] = n_reps_check
    calib.check_fit(do_plot=False)

    for bootstrap in [True, False]:
        lbl = '_bootstrap' if bootstrap else ''
        figs = calib.plot(bootstrap=bootstrap)
        for i, fig in enumerate(figs):
            fig.savefig(os.path.join(resdir, f'Component_{i}{lbl}.png'), dpi=300)

    plots = ['param_importances', 'optimization_history', 'parallel_coordinate', 'contour']
    figs = calib.plot_optuna([f'plot_{lbl}' for lbl in plots])
    for fig, lbl in zip(figs, plots):
        try:
            if isinstance(fig, (list, np.ndarray)): # List of axes
                fig = fig.flatten()[0].get_figure()
            elif isinstance(fig, plt.Axes): # Single axis
                fig = fig.get_figure()
            fig.set_size_inches(8, 8)
            fig.tight_layout()
            fig.savefig(os.path.join(resdir, f'{lbl}.png'), dpi=600)
        except:
            print(f"Failed to save {lbl}.png")

    #fig = calib.plot_final()
    #fig.set_size_inches(24, 16)
    #fig.savefig(os.path.join(resdir, 'calibration.png'), dpi=300)

    dfs = []
    for sim in calib.before_msim.sims + calib.after_msim.sims:
        df = sim.to_df()
        df['seed'] = sim.pars.rand_seed
        df['arm'] = sim.label
        df['calibrated'] = 'After Calibration' if sim in calib.after_msim.sims else 'Before Calibration'
        dfs.append(df)

    df = pd.concat(dfs)

    df.to_csv(os.path.join(resdir, 'results.csv'))
    ret = df.melt(id_vars=['timevec', 'arm', 'calibrated', 'seed'], value_name='value', var_name='variable')

    g = sns.relplot(data=ret, x='timevec', y='value', hue='arm', col='variable', kind='line', style='calibrated', style_order=['Before Calibration'], col_wrap=6, errorbar='sd', facet_kws={'sharey': False}, height=3, aspect=1.4) # SD for speed, units='seed'
    g.set_titles(col_template="{col_name}")
    g.fig.tight_layout()
    g.fig.subplots_adjust(top=0.95)
    g.fig.suptitle('Before Calibration')
    g.fig.savefig(os.path.join(resdir, 'sim_before.png'), dpi=600)

    g = sns.relplot(data=ret, x='timevec', y='value', hue='arm', col='variable', kind='line', style='calibrated', style_order=['After Calibration'], col_wrap=6, errorbar='sd', facet_kws={'sharey': False}, height=3, aspect=1.4) # SD for speed, units='seed'
    g.set_titles(col_template="{col_name}")
    g.fig.tight_layout()
    g.fig.subplots_adjust(top=0.95)
    g.fig.suptitle('After Calibration')
    g.fig.savefig(os.path.join(resdir, 'sim_after.png'), dpi=600)

    g = sns.relplot(data=ret, x='timevec', y='value', hue='arm', col='variable', kind='line', style='calibrated', col_wrap=6, errorbar='sd', facet_kws={'sharey': False}, height=3, aspect=1.4) # SD for speed, units='seed'
    g.set_titles(col_template="{col_name}")
    g.fig.tight_layout()
    g.fig.savefig(os.path.join(resdir, 'sim_both.png'), dpi=600)

    plt.show()<|MERGE_RESOLUTION|>--- conflicted
+++ resolved
@@ -288,7 +288,6 @@
         elif k == 'beta_change_year':
             for intv in sim.pars.interventions:
                 if isinstance(intv, time_varying_parameter):
-<<<<<<< HEAD
                     intv.pars.start = sc.date(v)
         elif k == 'x_pcf':
             intv = get_intv(sim, 'Passive Care Seeking')
@@ -303,6 +302,10 @@
             intv = get_intv(sim, 'ACT3 Active Case Finding')
             for sens in intv.pars.test_sens.values():
                 sens *= v
+        elif k == 'x_acf_cov':
+            intv = get_intv(sim, 'ACT3 Active Case Finding')
+            for cov in intv.pars.date_cov.values():
+                cov *= v
         elif k == 'p_fast':
             tb.pars.p_latent_fast = ss.bernoulli(v)
         elif k in ['beta_x_final', 'beta_dur', 'beta_mid']:
@@ -312,28 +315,6 @@
             intv.pars[k] = v
         elif k == 'start_yr':
             sim.pars.start = ss.date(v)
-        elif k == 'x_acf_cov':
-            intv = get_intv(sim, 'ACT3 Active Case Finding')
-            for cov in intv.pars.date_cov.values():
-                cov *= v
-=======
-                    intv.pars.start = sc.date(f'{v}-01-01')
-        elif k == 'xpcf':
-            for intv in sim.pars.interventions:
-                if intv.name == 'Passive Care Seeking':
-                    for cov in intv.pars.date_cov.values():
-                        cov *= v
-        elif k == "stop":
-            sim.pars.stop = v  
-        elif k == "date_cov":
-            for intv in sim.pars.interventions:
-                if intv.name == 'ACT3 Active Case Finding':
-                    intv.pars.date_cov = v
-        elif k == "test_sens":
-            for intv in sim.pars.interventions:
-                if intv.name == 'ACT3 Active Case Finding':
-                    intv.pars.test_sens = v            
->>>>>>> 06a5bfb0
         else:
             raise NotImplementedError(f'Parameter {k} not recognized')
 
