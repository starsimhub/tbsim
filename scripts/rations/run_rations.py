--- conflicted
+++ resolved
@@ -109,12 +109,7 @@
         interventions=intvs,
         analyzers=azs,
     )
-<<<<<<< HEAD
-    sim.pars.verbose = sim.pars.dt / 5 # Print status every 5 years instead of every 10 steps
-=======
     sim.pars.verbose = [0, sim.pars.dt / 5][debug] # Print status every 5 years instead of every 10 steps
->>>>>>> 8e9c7160
-
     return sim
 
 def run_RATIONS(skey, scen, rand_seed=0):
