--- conflicted
+++ resolved
@@ -3,15 +3,139 @@
 import starsim as ss
 import sciris as sc
 import numpy as np
-<<<<<<< HEAD
 from tbsim import TBS
 import datetime as dt
 
 __all__ = ['ActiveCaseFinding', 'Product', 'TBVaccinationCampaign']
-=======
-from tbsim.tb import TBS
-
-__all__ = ['Product', 'TBVaccinationCampaign', 'ActiveCaseFinding']
+
+class ActiveCaseFinding(ss.Intervention):
+    """
+    Intervention that simulates active case finding in active Tb cases. In more detail, this intervention --
+    - Identifies the active TB individuals. This could be any one of the following states:
+        ACTIVE_PRESYMP  (Active TB, pre-symptomatic)
+        ACTIVE_SMPOS    (Active TB, smear positive)
+        ACTIVE_SMNEG    (Active TB, smear negative)
+        ACTIVE_EXPTB    (Active TB, extra-pulmonary)
+    - Assign test sensitivity to accurately identify as Active Tb
+    - With some coverage rate, the intervention identifies the active TB cases and assigns them to treatment.
+    """
+    def __init__(self, pars=None, *args, **kwargs):
+        """
+        Initialize the intervention.
+        """
+        super().__init__(*args, **kwargs)
+
+        self.define_states(
+            ss.State('found', default=False)
+        )
+        
+        # Updated default parameters with time-aware p_found
+        self.define_pars(
+            p_found = ss.bernoulli(p=self.cov_fun),
+            intv_range=[2000, 2003],
+            coverage=[0.1, 0.5],
+            #coverage=ss.peryear([0.1, 0.5]),
+            target_age_range=[15, 100],
+
+            # Test sensitivity
+            test_sens = {
+                TBS.ACTIVE_SMPOS: 1,
+                TBS.ACTIVE_PRESYMP: 0.9,
+                TBS.ACTIVE_SMNEG: 0.8,
+                TBS.ACTIVE_EXPTB: 0.1,
+            }
+        )
+        self.update_pars(pars, **kwargs)
+
+        # Convert datetime to float
+        self.pars.intv_range = [sc.datetoyear(t) if isinstance(t, dt.date) else t for t in self.pars.intv_range]
+
+        # make sure that the intv_range and coverage have the same dimensions
+        assert np.shape(self.pars.intv_range) == np.shape(self.pars.coverage), "intv_range and coverage must have the same dimensions"
+
+    @staticmethod
+    def cov_fun(self, sim, uids):
+        
+        baseline_coverage = np.interp(self.now_year, xp=self.pars.intv_range, fp=self.pars.coverage)
+        # print(sim.year, baseline_coverage)
+        # creates an array of coverages for the total number of uids provided to the method.
+        # bring back the individuals that were tested positive
+        # p = np.full(len(uids), fill_value=baseline_coverage*sim.dt)
+        p = np.zeros(len(uids))
+        
+        tb_state = sim.diseases.tb.state[uids]
+        for tbs, sensitivity in self.pars.test_sens.items():
+            p[tb_state == tbs] = sensitivity * baseline_coverage
+
+        # exclusion criterion for the intervention by age
+        too_young = sim.people.age[uids] < self.pars.target_age_range[0]
+        p[too_young] = 0
+        too_old = sim.people.age[uids] > self.pars.target_age_range[1]
+        p[too_old] = 0
+
+        return p
+
+    def init_results(self):
+
+        self.define_results(
+            ss.Result('n_aff_presym',   dtype=int, label='Treated Active Pre-Symptomatic'),
+            ss.Result('n_aff_smpos',    dtype=int, label='Treated Active Smear Positive'),
+            ss.Result('n_aff_smneg',    dtype=int, label='Treated Active Smear Negative'),
+            ss.Result('n_aff_exptb',    dtype=int, label='Treated Active Extra-Pulmonary'),
+            ss.Result('cum_aff_presym', dtype=int, label='Total Treated Active Pre-Symptomatic'),
+            ss.Result('cum_aff_smpos',  dtype=int, label='Total Treated Active Smear Positive'),
+            ss.Result('cum_aff_smneg',  dtype=int, label='Total Treated Active Smear Negative'),
+            ss.Result('cum_aff_exptb',  dtype=int, label='Total Treated Active Extra-Pulmonary')
+        )
+    
+        return
+
+    def step(self):
+        """
+        Apply the intervention
+        """
+        super().step()
+
+        sim = self.sim
+        # ti = self.ti
+
+        # check if the time is between the intv_range
+        # when to use sim.now vs sim.ti ?
+        if sim.now_year < self.pars.intv_range[0] or sim.now_year > self.pars.intv_range[-1]:
+            return 0, 0
+
+        tb = sim.diseases['tb']
+
+
+        # ACF ELIGIBLE by >15 and not on treatment
+        # OF THOSE, WE TEST A SUBSET...
+        # GET FOUND_UIDS... start them all on treatment
+
+        active = (tb.state==TBS.ACTIVE_PRESYMP) | (tb.state==TBS.ACTIVE_SMPOS) | (tb.state==TBS.ACTIVE_SMNEG) | (tb.state==TBS.ACTIVE_EXPTB) 
+
+        eligible_uids = ss.uids(active & ~tb.on_treatment)
+
+        # apply coverage
+        found_uids = self.pars.p_found.filter(eligible_uids)
+
+        # apply treatment
+        tb.start_treatment(found_uids)
+
+        # append the results 
+        # self.results.n_aff_presym[ti] = len(treated_presym_uids)
+        # self.results.n_aff_smpos[ti] = len(treated_smpos_uids)
+        # self.results.n_aff_smneg[ti] = len(treated_smneg_uids)
+        # self.results.n_aff_exptb[ti] = len(treated_exptb_uids)
+        return len(found_uids), len(eligible_uids)
+
+    def finalize_results(self):
+        super().finalize_results()    
+        self.results.cum_aff_presym = np.cumsum(self.results.n_aff_presym)
+        self.results.cum_aff_smpos = np.cumsum(self.results.n_aff_smpos)
+        self.results.cum_aff_smneg = np.cumsum(self.results.n_aff_smneg)
+        self.results.cum_aff_exptb = np.cumsum(self.results.n_aff_exptb)
+        return
+
 
 class Product(ss.Module):
     """
@@ -80,221 +204,4 @@
         tb.rel_LS_prog[change_uids] = tb.rel_LS_prog[change_uids]*0.9 # *self.product.efficacy   
         tb.rel_LF_prog[change_uids] = tb.rel_LF_prog[change_uids]*0.9  # *self.product.efficacy   
         
-        return len(change_uids)
-    
->>>>>>> aa1586c4
-
-class ActiveCaseFinding(ss.Intervention):
-    """
-    Intervention that simulates active case finding in active Tb cases. In more detail, this intervention --
-    - Identifies the active TB individuals. This could be any one of the following states:
-        ACTIVE_PRESYMP  (Active TB, pre-symptomatic)
-        ACTIVE_SMPOS    (Active TB, smear positive)
-        ACTIVE_SMNEG    (Active TB, smear negative)
-        ACTIVE_EXPTB    (Active TB, extra-pulmonary)
-    - Assign test sensitivity to accurately identify as Active Tb
-    - With some coverage rate, the intervention identifies the active TB cases and assigns them to treatment.
-    """
-    def __init__(self, pars=None, *args, **kwargs):
-        """
-        Initialize the intervention.
-        """
-        super().__init__(*args, **kwargs)
-
-        self.define_states(
-            ss.State('found', default=False)
-        )
-        
-        # Updated default parameters with time-aware p_found
-        self.define_pars(
-            p_found = ss.bernoulli(p=self.cov_fun),
-            intv_range=[2000, 2003],
-            coverage=[0.1, 0.5],
-            #coverage=ss.peryear([0.1, 0.5]),
-            target_age_range=[15, 100],
-
-            # Test sensitivity
-            test_sens = {
-                TBS.ACTIVE_SMPOS: 1,
-                TBS.ACTIVE_PRESYMP: 0.9,
-                TBS.ACTIVE_SMNEG: 0.8,
-                TBS.ACTIVE_EXPTB: 0.1,
-            }
-        )
-        self.update_pars(pars, **kwargs)
-
-        # Convert datetime to float
-        self.pars.intv_range = [sc.datetoyear(t) if isinstance(t, dt.date) else t for t in self.pars.intv_range]
-
-        # make sure that the intv_range and coverage have the same dimensions
-        assert np.shape(self.pars.intv_range) == np.shape(self.pars.coverage), "intv_range and coverage must have the same dimensions"
-
-    @staticmethod
-    def cov_fun(self, sim, uids):
-        
-        baseline_coverage = np.interp(self.now_year, xp=self.pars.intv_range, fp=self.pars.coverage)
-        # print(sim.year, baseline_coverage)
-        # creates an array of coverages for the total number of uids provided to the method.
-        # bring back the individuals that were tested positive
-        # p = np.full(len(uids), fill_value=baseline_coverage*sim.dt)
-        p = np.zeros(len(uids))
-        
-        tb_state = sim.diseases.tb.state[uids]
-        for tbs, sensitivity in self.pars.test_sens.items():
-            p[tb_state == tbs] = sensitivity * baseline_coverage
-
-<<<<<<< HEAD
-=======
-        p[sim.diseases.tb.state[uids] == TBS.ACTIVE_PRESYMP] = self.pars.rel_sens_presymp * baseline_coverage #* self.dt
-        p[sim.diseases.tb.state[uids] == TBS.ACTIVE_SMPOS]   = self.pars.rel_sens_smpos   * baseline_coverage #* self.dt
-        p[sim.diseases.tb.state[uids] == TBS.ACTIVE_SMNEG]   = self.pars.rel_sens_smneg   * baseline_coverage #* self.dt
-        p[sim.diseases.tb.state[uids] == TBS.ACTIVE_EXPTB]   = self.pars.rel_sens_exptb   * baseline_coverage #* self.dt   
-        
->>>>>>> aa1586c4
-        # exclusion criterion for the intervention by age
-        too_young = sim.people.age[uids] < self.pars.target_age_range[0]
-        p[too_young] = 0
-        too_old = sim.people.age[uids] > self.pars.target_age_range[1]
-        p[too_old] = 0
-
-        return p
-
-    def init_results(self):
-
-        self.define_results(
-            ss.Result('n_aff_presym',   dtype=int, label='Treated Active Pre-Symptomatic'),
-            ss.Result('n_aff_smpos',    dtype=int, label='Treated Active Smear Positive'),
-            ss.Result('n_aff_smneg',    dtype=int, label='Treated Active Smear Negative'),
-            ss.Result('n_aff_exptb',    dtype=int, label='Treated Active Extra-Pulmonary'),
-            ss.Result('cum_aff_presym', dtype=int, label='Total Treated Active Pre-Symptomatic'),
-            ss.Result('cum_aff_smpos',  dtype=int, label='Total Treated Active Smear Positive'),
-            ss.Result('cum_aff_smneg',  dtype=int, label='Total Treated Active Smear Negative'),
-            ss.Result('cum_aff_exptb',  dtype=int, label='Total Treated Active Extra-Pulmonary')
-        )
-    
-        return
-
-    def step(self):
-        """
-        Apply the intervention
-        """
-        super().step()
-
-        sim = self.sim
-        # ti = self.ti
-
-        # check if the time is between the intv_range
-        # when to use sim.now vs sim.ti ?
-        if sim.now_year < self.pars.intv_range[0] or sim.now_year > self.pars.intv_range[-1]:
-            return 0, 0
-
-        tb = sim.diseases['tb']
-
-<<<<<<< HEAD
-        # ACF ELIGIBLE by >15 and not on treatment
-        # OF THOSE, WE TEST A SUBSET...
-        # GET FOUND_UIDS... start them all on treatment
-
-        active = (tb.state==TBS.ACTIVE_PRESYMP) | (tb.state==TBS.ACTIVE_SMPOS) | (tb.state==TBS.ACTIVE_SMNEG) | (tb.state==TBS.ACTIVE_EXPTB) 
-=======
-        active = np.isin(tb.state, [TBS.ACTIVE_PRESYMP, TBS.ACTIVE_SMPOS, TBS.ACTIVE_SMNEG, TBS.ACTIVE_EXPTB])
->>>>>>> aa1586c4
-        eligible_uids = ss.uids(active & ~tb.on_treatment)
-
-        # apply coverage
-        found_uids = self.pars.p_found.filter(eligible_uids)
-<<<<<<< HEAD
-
-=======
-        # track the found individuals 
-        # Mark the individuals as being on treatment
-        self.found[found_uids] = True
-        
->>>>>>> aa1586c4
-        # apply treatment
-        tb.start_treatment(found_uids)
-
-        # append the results 
-        # self.results.n_aff_presym[ti] = len(treated_presym_uids)
-        # self.results.n_aff_smpos[ti] = len(treated_smpos_uids)
-        # self.results.n_aff_smneg[ti] = len(treated_smneg_uids)
-        # self.results.n_aff_exptb[ti] = len(treated_exptb_uids)
-        return len(found_uids), len(eligible_uids)
-
-    def finalize_results(self):
-        super().finalize_results()    
-        self.results.cum_aff_presym = np.cumsum(self.results.n_aff_presym)
-        self.results.cum_aff_smpos = np.cumsum(self.results.n_aff_smpos)
-        self.results.cum_aff_smneg = np.cumsum(self.results.n_aff_smneg)
-        self.results.cum_aff_exptb = np.cumsum(self.results.n_aff_exptb)
-        return
-
-
-class Product(ss.Module):
-    """
-    Class to define a vaccine product with specific attributes.
-    """
-    def __init__(self, name, efficacy, doses):
-        self.name = name
-        self.efficacy = efficacy
-        self.doses = doses
-        
-    def init_pre(self, sim):
-        if not self.initialized:
-            super().init_pre(sim)
-        else:
-            return
-    def __repr__(self):
-        return f"Product(name={self.name}, efficacy={self.efficacy}, doses={self.doses})"
-    
-    def administer(self, people, inds):
-        """ Adminster a Product - implemented by derived classes """
-        print("vaccine administered to people")
-        
-        return
-
-class TBVaccinationCampaign(ss.Intervention):
-    """
-    Base class for any intervention that uses campaign delivery; handles interpolation of input years.
-    """
-
-    def __init__(self, year=1900, product=None, rate =.015, target_gender='All', target_age=10, target_state=None, new_value_fraction=1, prob=None, *args, **kwargs):
-        if product is None:
-            raise NotImplementedError('No product specified')
-        self.year = sc.promotetoarray(year)
-        self.rate = sc.promotetoarray(rate)
-        self.target_gender = target_gender
-        self.target_age = target_age
-        self.prob = sc.promotetoarray(prob)
-        self.product = product
-        self.target_state = target_state
-        self.new_value_fraction = new_value_fraction
-        super().__init__(*args, **kwargs)
-        self.p = ss.bernoulli(p=lambda self, sim, uids: np.interp(sim.year, self.year, self.rate*sim.dt))
-        return
-
-    def init_pre(self, sim):
-        super().init_pre(sim)
-        return
-    
-    def update(self, sim):
-        if sim.year < self.year[0]:
-            return
-        if self.product is None:
-            raise NotImplementedError('No product specified')
-
-        tb = sim.diseases['tb']
-        ppl = sim.people
-        
-        # eligible = (tb.state == self.target_state) & ppl.alive & (ppl.age >= self.target_age) & (ppl.gender == self.target_gender)
-        eligible = (tb.state == self.target_state) & ppl.alive
-        
-        eligible_uids = eligible.uids
-        
-        change_uids = self.p.filter(eligible_uids)
-        
-        # TODO: Add the actual value of the product's effectiveness here...
-        tb.rel_LS_prog[change_uids] = tb.rel_LS_prog[change_uids]*0.9 # *self.product.efficacy   
-        tb.rel_LF_prog[change_uids] = tb.rel_LF_prog[change_uids]*0.9  # *self.product.efficacy   
-        
         return len(change_uids)