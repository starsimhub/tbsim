--- conflicted
+++ resolved
@@ -40,13 +40,11 @@
             n_infected = np.count_nonzero(tb.infected[ppl])
             n_died = np.count_nonzero( (tb.ti_dead[(self.sim.people.arm==arm)] == ti) )
             n_latent_slow = np.count_nonzero(tb.state[ppl] == TBS.LATENT_SLOW)
-<<<<<<< HEAD
             n_latent_fast = np.count_nonzero(tb.state[ppl] == TBS.LATENT_FAST)
             n_deficient = np.count_nonzero(nut.micro_state[ppl] == MicroNutrients.DEFICIENT)
             rel_LS_mean = tb.rel_LS_prog[ppl & tb.infected].mean()
             rel_LF_mean = tb.rel_LF_prog[ppl & tb.infected].mean()
             self.data.append([self.sim.year, arm.name, n_people, new_infections, n_infected, n_died,  n_latent_fast, n_latent_slow, n_deficient, rel_LF_mean, rel_LS_mean])
-=======
             n_micro_deficient = np.count_nonzero(nut.micro_state[ppl] == MicroNutrients.DEFICIENT)
             n_macro_deficient = np.count_nonzero( (nut.macro_state[ppl] == MacroNutrients.UNSATISFACTORY) | (nut.macro_state[ppl] == MacroNutrients.MARGINAL) )
             infected = ppl & tb.infected
@@ -56,16 +54,11 @@
                 rel_LS_mean = tb.rel_LS_prog[infected].mean()
 
             self.data.append([self.sim.year, arm.name, n_people, new_infections, new_active_infections, n_infected, n_died, n_latent_slow, n_micro_deficient, n_macro_deficient, rel_LS_mean])
->>>>>>> 5d1c1934
         return
 
     def finalize(self):
         super().finalize()
-<<<<<<< HEAD
-        self.df = pd.DataFrame(self.data, columns = ['year', 'arm', 'n_people', 'new_infections', 'n_infected', 'n_died', 'n_latent_fast', 'n_latent_slow', 'n_deficient', 'rel_LF_mean', 'rel_LS_mean'])
-=======
-        self.df = pd.DataFrame(self.data, columns = ['year', 'arm', 'n_people', 'new_infections', 'new_active_infections', 'n_infected', 'n_died', 'n_latent_slow', 'n_micro_deficient', 'n_macro_deficient', 'rel_LS_mean'])
->>>>>>> 5d1c1934
+        self.df = pd.DataFrame(self.data, columns = ['year', 'arm', 'n_people', 'new_infections', 'new_active_infections', 'n_infected', 'n_died', 'n_latent_slow', 'n_latent_fast','n_micro_deficient', 'n_macro_deficient', 'rel_LS_mean', 'rel_LF_mean'])
 
         self.df['cum_infections'] = self.df.groupby(['arm'])['new_infections'].cumsum()
         self.df.drop('new_infections', axis=1, inplace=True)
