--- conflicted
+++ resolved
@@ -231,14 +231,9 @@
         self.on_treatment[tx_uids] = True
         self.rr_death[tx_uids] = 0 # People on treatment don't die...
         return len(tx_uids)
-<<<<<<< HEAD
     
     
     def update_death(self, uids):
-=======
-
-    def step_die(self, uids):
->>>>>>> 9b2620b6
         if len(uids) == 0:
             return # Nothing to do
 
